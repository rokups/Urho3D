namespace Urho3D
{

/**

\page Containers Container types

Urho3D implements its own string type and template containers instead of using STL. The rationale for this consists of the following:

- Increased performance in some cases, for example when using the PODVector class.
- Guaranteed binary size of strings and containers, to allow eg. embedding inside the Variant object.
- Reduced compile time.
- Straightforward naming and implementation that aids in debugging and profiling.
- Convenient member functions can be added, for example String::Split() or Vector::Compact().
- Consistency with the rest of the classes, see \ref CodingConventions "Coding conventions".

The classes in question are String, Vector, PODVector, List, HashSet and HashMap. PODVector is only to be used when the elements of the vector need no construction or destruction and can be moved with a block memory copy.

The list, set and map classes use a fixed-size allocator internally. This can also be used by the application, either by using the procedural functions AllocatorInitialize(), AllocatorUninitialize(), AllocatorReserve() and AllocatorFree(), or through the template class Allocator.

In script, the String class is exposed as it is. The template containers can not be directly exposed to script, but instead a template Array type exists, which behaves like a Vector, but does not expose iterators. In addition the VariantMap is available, which is a HashMap<StringHash, Variant>.

\section Containers_cxx11 C++11 features

Aggregate initializers:

\code
VariantMap parameters = { {"Key1", "Value1"}, {"Key2", "Value2"} };
\endcode

Range-base for loop:
\code
for (auto&& item: container)
{

}
\endcode

\page ObjectTypes Object types and factories

Classes that derive from Object contain type-identification, they can be created through object factories, and they can send and receive \ref Events "events". Examples of these are all Component, Resource and UIElement subclasses. To be able to be constructed by a factory, they need to have a constructor that takes a Context pointer as the only parameter.

%Object factory registration and object creation through factories are directly accessible only in C++, not in script.

The definition of an Object subclass must contain the URHO3D_OBJECT(className, baseTypeName) macro. Type identification is available both as text (GetTypeName() or GetTypeNameStatic()) and as a 32-bit hash of the type name (GetType() or GetTypeStatic()).

To register an object factory for a specific type, call the \ref Context::RegisterFactory "RegisterFactory()" template function on Context. You can get its pointer from any Object either via the \ref Object::context_ "context_" member variable, or by calling \ref Object::GetContext "GetContext()". An example:

\code
context_->RegisterFactory<MyClass>();
\endcode

To create an object using a factory, call Context's \ref Context::CreateObject "CreateObject()" function. This takes the 32-bit hash of the type name as a parameter. The created object (or null if there was no matching factory registered) will be returned inside a SharedPtr<Object>. For example:

\code
SharedPtr<Object> newComponent = context_->CreateObject(type));
\endcode


\page Subsystems Subsystems

Any Object can be registered to the Context as a subsystem, by using the function \ref Context::RegisterSubsystem "RegisterSubsystem()". They can then be accessed by any other Object inside the same context by calling \ref Object::GetSubsystem "GetSubsystem()". Only one instance of each object type can exist as a subsystem.

After Engine initialization, the following subsystems will always exist:

- Time: manages frame updates, frame number and elapsed time counting, and controls the frequency of the operating system low-resolution timer.
- WorkQueue: executes background tasks in worker threads.
- FileSystem: provides directory operations.
- Log: provides logging services.
- ResourceCache: loads resources and keeps them cached for later access.
- Network: provides UDP networking and scene replication.
- Input: handles keyboard and mouse input. Will be inactive in headless mode.
- UI: the graphical user interface. Will be inactive in headless mode.
- Audio: provides sound output. Will be inactive if sound disabled.
- Engine: creates the other subsystems and controls the main loop iteration and framerate limiting.

The following subsystems are optional, so GetSubsystem() may return null if they have not been created:

- Profiler: Provides hierarchical function execution time measurement using the operating system performance counter. Exists if profiling has been compiled in (configurable from the root CMakeLists.txt)
- EventProfiler: Same as Profiler but for events.
- Graphics: Manages the application window, the rendering context and resources. Exists if not in headless mode.
- Renderer: Renders scenes in 3D and manages rendering quality settings. Exists if not in headless mode.
- Script: Provides the AngelScript execution environment. Needs to be created and registered manually.
- Console: provides an interactive AngelScript console and log display. Created by calling \ref Engine::CreateConsole "CreateConsole()".
- DebugHud: displays rendering mode information and statistics and profiling data. Created by calling \ref Engine::CreateDebugHud "CreateDebugHud()".
- Database: Manages database connections. The build option for the database support needs to be enabled when building the library.

In script, the subsystems are available through the following global properties:
time, fileSystem, log, cache, network, input, ui, audio, engine, graphics, renderer, script, console, debugHud, database. Note that WorkQueue and Profiler are not available to script due to their low-level nature.


\page Events Events

The Urho3D event system allows for data transport and function invocation without the sender and receiver having to explicitly know of each other. Both the event sender and receiver must derive from Object. An event receiver must subscribe to each event type it wishes to receive: one can either subscribe to the event coming from any sender, or from a specific sender. The latter is useful for example when handling events from the user interface elements.

Events themselves do not need to be registered. They are identified by 32-bit hashes of their names. Event parameters (the data payload) are optional and are contained inside a VariantMap, identified by 32-bit parameter name hashes. For the inbuilt Urho3D events, event type (E_UPDATE, E_KEYDOWN, E_MOUSEMOVE etc.) and parameter hashes (P_TIMESTEP, P_DX, P_DY etc.) are defined as namespaced constants inside include files such as CoreEvents.h or InputEvents.h, using the helper macros URHO3D_EVENT & URHO3D_PARAM.

When subscribing to an event, a handler function must be specified. In C++ these must have the signature void HandleEvent(StringHash eventType, VariantMap& eventData). The URHO3D_HANDLER(className, function) macro helps in defining the required class-specific function pointers. For example:

\code
SubscribeToEvent(E_UPDATE, URHO3D_HANDLER(MyClass, MyEventHandler));
\endcode

In script events are identified by their string names instead of name hashes (though these are internally converted to hashes.) %Script event handlers can either have the same signature as in C++, or a simplified signature void HandleEvent() when event type and parameters are not required. The same event subscription would look like:

\code
SubscribeToEvent("Update", "MyEventHandler");
\endcode

In C++ events must always be handled by a member function. In script procedural event handling is also possible; in this case the ScriptFile where the event handler function is located becomes the event receiver. See \ref Scripting "Scripting" for more details.

Events can also be unsubscribed from. See \ref Object::UnsubscribeFromEvent "UnsubscribeFromEvent()" for details.

To send an event, fill the event parameters (if necessary) and call \ref Object::SendEvent "SendEvent()". For example, this (in C++) is how the Engine subsystem sends the Update event on each frame. For performance reason, in C++ the same map objects are being reused in each frame by calling \ref Context::GetEventDataMap "GetEventDataMap()" instead of creating a new VariantMap object each time. Note the parameter name hashes being inside a namespace which matches the event name:

\code
using namespace Update;

VariantMap& eventData = GetEventDataMap();
eventData[P_TIMESTEP] = timeStep_;
SendEvent(E_UPDATE, eventData);
\endcode

In script event parameters, like event types, are referred to with strings, so the same code would look like:

\code
VariantMap eventData;
eventData["TimeStep"] = timeStep;
SendEvent("Update", eventData);
\endcode

\section Events_AnotherObject Sending events through another object

Because the \ref Object::SendEvent "SendEvent()" function is public, an event can be "masqueraded" as originating from any object, even when not actually sent by that object's member function code. This can be used to simplify communication, particularly between components in the scene. For example, the \ref Physics "physics simulation" signals collision events by using the participating \ref Node "scene nodes" as senders. This means that any component can easily subscribe to its own node's collisions without having to know of the actual physics components involved. The same principle can also be used in any game-specific messaging, for example making a "damage received" event originate from the scene node, though it itself has no concept of damage or health.

\section Events_cxx11 C++11 event binding and sending

Events can be bound to lambda functions including capturing context:

\code
SubscribeToEvent(E_UPDATE, [&](StringHash type, VariantMap& args) {

});
\endcode

std::bind() class methods:

\code
void MyObject::OnUpdate(StringHash type, VariantMap& args)
{

}

SubscribeToEvent(E_UPDATE, std::bind(&MyObject::OnUpdate, this)));
\endcode

std::bind() discarding unneeded parameters:

\code
void Class::OnUpdate(VariantMap& args)
{

}

SubscribeToEvent(E_UPDATE, std::bind(&Class::OnUpdate, this, _2)));
\endcode

There is a convenient method to send event using C++ variadic template which reduces the amount of boilerplate code required. Using the same example above, in C++11 standard the code can be rewritten as:

\code
using namespace Update;
SendEvent(E_UPDATE, P_TIMESTEP, timeStep_);
\endcode

There is only one parameter pair in the above example, however, this overload method accepts any number of parameter pairs.

\page MainLoop Engine initialization and main loop

Before a Urho3D application can enter its main loop, the Engine subsystem object must be created and initialized by calling its \ref Engine::Initialize "Initialize()" function. Parameters sent in a VariantMap can be used to direct how the Engine initializes itself and the subsystems. One way to configure the parameters is to parse them from the command line like the Urho3DPlayer application does: this is accomplished by the helper function \ref Engine::ParseParameters "ParseParameters()".

The full list of supported parameters, their datatypes and default values:

- Headless (bool) Headless mode enable. Default false.
- LogLevel (int) %Log verbosity level. Default LOG_INFO in release builds and LOG_DEBUG in debug builds.
- LogQuiet (bool) %Log quiet mode, ie. to not write warning/info/debug log entries into standard output. Default false.
- LogName (string) %Log filename. Default "Urho3D.log".
- FrameLimiter (bool) Whether to cap maximum framerate to 200 (desktop) or 60 (Android/iOS.) Default true.
- WorkerThreads (bool) Whether to create worker threads for the %WorkQueue subsystem according to available CPU cores. Default true.
- EventProfiler (bool) Whether to create the EventProfiler subsystem. Default true.
- ResourcePrefixPaths (string) A semicolon-separated list of resource prefix paths to use. If not specified then the default prefix path is set to executable path. The resource prefix paths can also be defined using URHO3D_PREFIX_PATH env-var. When both are defined, the paths set by -pp takes higher precedence.
- ResourcePaths (string) A semicolon-separated list of resource paths to use. If corresponding packages (ie. Data.pak for Data directory) exist they will be used instead. Default "Data;CoreData".
- ResourcePackages (string) A semicolon-separated list of resource packages to use. Default empty.
- AutoloadPaths (string) A semicolon-separated list of autoload paths to use. Any resource packages and subdirectories inside an autoload path will be added to the resource system. Default "Autoload".
- ExternalWindow (void ptr) External window handle to use instead of creating an application window. Default null.
- WindowIcon (string) %Window icon image resource name. Default empty (use application default icon.)
- WindowTitle (string) %Window title. Default "Urho3D".
- WindowWidth (int) %Window horizontal dimension. Default 0 (use desktop resolution, or 1024 in windowed mode.)
- WindowHeight (int) %Window vertical dimension. Default 0 (use desktop resolution, or 768 in windowed mode.)
- WindowPositionX (int) %Window horizontal position. Default center to screen.
- WindowPositionY (int) %Window vertical position. Default center to screen.
- FullScreen (bool) Whether to create a full-screen window. Default true.
- Borderless (bool) Whether to create the window as borderless. Default false.
- WindowResizable (bool) Whether window is resizable. Default false.
- HighDPI (bool) Whether window is high DPI. Default false. Currently only supported by Apple platforms (OSX, iOS, and tvOS).
- TripleBuffer (bool) Whether to use triple-buffering. Default false.
- VSync (bool) Whether to wait for vertical sync when presenting rendering window contents. Default false.
- FlushGPU (bool) Whether to flush GPU command buffer each frame (Direct3D9) or limit the amount of buffered frames (Direct3D11) for less input latency. Ineffective on OpenGL. Default false.
- ForceGL2 (bool) When true, forces OpenGL 2 use even if OpenGL 3 is available. No effect on Direct3D or mobile builds. Default false.
- Multisample (int) Hardware multisampling level. Default 1 (no multisampling.)
- Orientations (string) Space-separated list of allowed orientations. Effective only on iOS. All possible values are "LandscapeLeft", "LandscapeRight", "Portrait" and "PortraitUpsideDown". Default "LandscapeLeft LandscapeRight".
- DumpShaders (string) Filename to dump used shader variations to for precaching.
- %RenderPath (string) Default renderpath resource name. Default empty, which causes forward rendering (bin/CoreData/RenderPaths/Forward.xml) to be used.
- Shadows (bool) Shadow rendering enable. Default true.
- LowQualityShadows (bool) Low-quality (1 sample) shadow mode. Default false.
- MaterialQuality (int) %Material quality level. Default 2 (high)
- TextureQuality (int) %Texture quality level. Default 2 (high)
- TextureFilterMode (int) %Texture default filter mode. Default 2 (trilinear)
- TextureAnisotropy (int) %Texture anisotropy level. Default 4. This has only effect for anisotropically filtered textures.
- %Sound (bool) %Sound enable. Default true.
- SoundBuffer (int) %Sound buffer length in milliseconds. Default 100.
- SoundMixRate (int) %Sound output frequency in Hz. Default 44100.
- SoundStereo (bool) Stereo sound output mode. Default true.
- SoundInterpolation (bool) Interpolated sound output mode to improve quality. Default true.
- TouchEmulation (bool) %Touch emulation on desktop platform. Default false.
- ShaderCacheDir (string) Shader binary cache directory for Direct3D. Default "urho3d/shadercache" within the user's application preferences directory.
- PackageCacheDir (string) Package cache directory for Network subsystem. Not specified by default.

\section MainLoop_Frame Main loop iteration

The main loop iteration (also called a frame) is driven by the Engine. In contrast it is the program's (for example Urho3DPlayer) responsibility to continuously loop this iteration by calling \ref Engine::RunFrame "RunFrame()". This function calls in turn the Time subsystem's \ref Time::BeginFrame "BeginFrame()" and \ref Time::EndFrame "EndFrame()" functions, and sends various update events in between. The event order is:

- E_BEGINFRAME: signals the beginning of the new frame. Input and Network react to this to check for operating system window messages and arrived network packets.
- E_UPDATE: application-wide logic update event. By default each update-enabled Scene reacts to this and triggers the scene update (more on this below.)
- E_POSTUPDATE: application-wide logic post-update event. The UI subsystem updates its logic here.
- E_RENDERUPDATE: Renderer updates its viewports here to prepare for rendering, and the UI generates render commands necessary to render the user interface.
- E_POSTRENDERUPDATE: by default nothing hooks to this. This can be used to implement logic that requires the rendering views to be up-to-date, for example to do accurate raycasts. Scenes may not be modified at this point; especially scene objects may not be deleted or crashes may occur.
- E_ENDFRAME: signals the end of the frame. Before this, rendering the frame and measuring the next frame's timestep will have occurred.

The update of each Scene causes further events to be sent:

- E_SCENEUPDATE: variable timestep scene update. This is a good place to implement any scene logic that does not need to happen at a fixed step.
- E_SCENESUBSYSTEMUPDATE: update scene-wide subsystems. Currently only the PhysicsWorld component listens to this, which causes it to step the physics simulation and send the following two events for each simulation step:
- E_PHYSICSPRESTEP: called before the simulation iteration. Happens at a fixed rate (the physics FPS.) If fixed timestep logic updates are needed, this is a good event to listen to.
- E_PHYSICSPOSTSTEP: called after the simulation iteration. Happens at the same rate as E_PHYSICSPRESTEP.
- E_SMOOTHINGUPDATE: update SmoothedTransform components in network client scenes.
- E_SCENEPOSTUPDATE: variable timestep scene post-update. ParticleEmitter and AnimationController update themselves as a response to this event.

Variable timestep logic updates are preferable to fixed timestep, because they are only executed once per frame. In contrast, if the rendering framerate is low, several physics simulation steps will be performed on each frame to keep up the apparent passage of time, and if this also causes a lot of logic code to be executed for each step, the program may bog down further if the CPU can not handle the load. Note that the Engine's \ref Engine::SetMinFps "minimum FPS", by default 10, sets a hard cap for the timestep to prevent spiraling down to a complete halt; if exceeded, animation and physics will instead appear to slow down.

\section MainLoop_ApplicationState Main loop and the application activation state

The application window's state (has input focus, minimized or not) can be queried from the Input subsystem. It can also effect the main loop in the following ways:

- Rendering is always skipped when the window is minimized.

- To avoid spinning the CPU and GPU unnecessarily, it is possible to define a smaller maximum FPS when no input focus. See \ref Engine::SetMaxInactiveFps "SetMaxInactiveFps()"

- It is also possible to automatically pause update events and audio when the window is minimized. Use \ref Engine::SetPauseMinimized "SetPauseMinimized()" to control this behaviour. By default it is not enabled on desktop, and enabled on mobile devices (Android and iOS.) For singleplayer games this is recommended to avoid unwanted progression while away from the program. However in a multiplayer game this should not be used, as the missing scene updates would likely desync the client with the server.

- On mobile devices the window becoming minimized can mean that it will never become maximized again, in case the OS decides it needs to free memory and kills your program. Therefore you should listen for the E_INPUTFOCUS event from the Input subsystem and immediately save your program state as applicable if the program loses input focus or is minimized.

- On mobile devices it is also unsafe to access or create any graphics resources while the window is minimized (as the graphics context may be destroyed during this time); doing so can crash the program. It is recommended to leave the pause-minimized feature on to ensure you do not have to check for this in your update code.

Note that on iOS calling \ref Engine::Exit "Exit()" is a no-op as there is no officially sanctioned way to manually exit your program. On Android it will cause the activity to manually exit.

\section MainLoop_ApplicationFramework Application framework

The Application class provides a minimal framework for a Urho3D C++ application with a main loop. It has virtual functions Setup(), Start() and Stop() which can be defined by the application subclass. The header file also provides a macro for defining a program entry point, which
will instantiate the Context object and then the user-specified application class. A minimal example, which would just display a blank rendering window and exit by pressing ESC:

\code
#include <Urho3D/Engine/Application.h>
#include <Urho3D/Engine/Engine.h>
#include <Urho3D/Input/InputEvents.h>

using namespace Urho3D;

class MyApp : public Application
{
public:
    MyApp(Context* context) :
        Application(context)
    {
    }

    virtual void Setup()
    {
        // Called before engine initialization. engineParameters_ member variable can be modified here
    }

    virtual void Start()
    {
        // Called after engine initialization. Setup application & subscribe to events here
        SubscribeToEvent(E_KEYDOWN, URHO3D_HANDLER(MyApp, HandleKeyDown));
    }

    virtual void Stop()
    {
        // Perform optional cleanup after main loop has terminated
    }

    void HandleKeyDown(StringHash eventType, VariantMap& eventData)
    {
        using namespace KeyDown;

        // Check for pressing ESC. Note the engine_ member variable for convenience access to the Engine object
        int key = eventData[P_KEY].GetInt();
        if (key == KEY_ESCAPE)
            engine_->Exit();
    }
};

URHO3D_DEFINE_APPLICATION_MAIN(MyApp)
\endcode

\page SceneModel Scene model

Urho3D's scene model can be described as a component-based scene graph. The Scene consists of a hierarchy of scene nodes, starting from the root node, which also represents the whole scene. Each Node has a 3D transform (position, rotation and scale), a name and an ID + optionally tag(s) and a freeform VariantMap for \ref Node::GetVars "user variables", but no other functionality.

\section SceneModel_Components Components

Rendering 3D objects, sound playback, physics and scripted logic updates are all enabled by creating different \ref Component "Components" into the nodes by calling \ref Node::CreateComponent "CreateComponent()". As with events, in C++ components are identified by type name hashes, and template forms of the component creation and retrieval functions exist for convenience. For example:

\code
Light* light = node->CreateComponent<Light>();
\endcode

In script, strings are used to identify component types instead, so the same code would look like:
\code
Light@ light = node.CreateComponent("Light");
\endcode

Because components are created using \ref ObjectTypes "object factories", a factory must be registered for each component type.

Components created into the Scene itself have a special role: to implement scene-wide functionality. They should be created before all other components, and include the following:

- Octree: implements spatial partitioning and accelerated visibility queries. Without this 3D objects can not be rendered.
- PhysicsWorld: implements physics simulation. Physics components such as RigidBody or CollisionShape can not function properly without this.
- DebugRenderer: implements debug geometry rendering.

"Ordinary" components like Light, Camera or StaticModel should not be created directly into the Scene, but rather into child nodes.

\section SceneModel_Identification Identification and queries

Nodes can be queried by name from the Scene (or any parent node) with the function \ref Node::GetChild "GetChild()". The query can be optionally recursive, meaning it traverses into child hierarchies. This is relatively slow, since string compares are involved.

Unlike nodes, components do not have names; components inside the same node are only identified by their type, and index in the node's component list, which is filled in creation order. See the various overloads of \ref Node::GetComponent "GetComponent()" or \ref Node::GetComponents "GetComponents()" for details.

When created, both nodes and components get scene-global integer IDs. They can be queried from the Scene by using the functions \ref Scene::GetNode "GetNode()" and \ref Scene::GetComponent "GetComponent()". This is much faster than for example doing recursive name-based scene node queries.

%String tags can be optionally assigned into scene nodes to aid in identification. See e.g. the functions \ref Node::AddTag "AddTag()", \ref Node::RemoveTag "RemoveTag()" and \ref Node::SetTags "SetTags()". Nodes with a specific tag can be queried from the Scene by calling the \ref Scene::GetNodesWithTag "GetNodesWithTag()" function.

\section SceneModel_Hierarchy Scene hierarchy

There is no inbuilt concept of an entity or a game object; rather it is up to the programmer to decide the node hierarchy, and in which nodes to place any logic. Typically, free-moving objects in the 3D world would be created as children of the root node. Nodes can be created either with or without a name, see \ref Node::CreateChild "CreateChild()". Uniqueness of node names is not enforced.

Whenever there is some hierarchical composition, it is recommended (and in fact necessary, because components do not have their own 3D transforms) to create a child node. For example if a character was holding an object in his hand, the object should have its own node, which would be parented to the character's hand bone (also a Node.) The exception is the physics CollisionShape, which can be offsetted and rotated individually in relation to the node. See \ref Physics "Physics" for more details. Note that Scene's own transform is purposefully ignored as an optimization when calculating world derived transforms of child nodes, so changing it has no effect and it should be left as it is (position at origin, no rotation, no scaling.)

%Scene nodes can be freely reparented. In contrast components are always created to the node they belong to, and can not be moved between nodes. Both child nodes and components are stored using SharedPtr containers; this means that detaching a child node from its parent or removing a component will also destroy it, if no other references to it exist. Both Node & Component provide the \ref Node::Remove "Remove()" function to accomplish this without having to go through the parent. Note that no operations on the node or component in question are safe after calling that function.

It is also legal to create a Node that does not belong to a scene. This is useful for example with a camera moving in a scene that may be loaded or saved, because then the camera will not be saved along with the actual scene, and will not be destroyed when the scene is loaded.

However, depending on the components used, creating components to a node outside the scene, then moving the node to a scene later may not work completely as expected. For example, a RigidBody component can not store its velocities if it does not have access to the scene's physics world component to actually create the Bullet rigid body object.

\section SceneModel_Update Scene updates

A Scene whose updates are enabled (default) will be automatically updated on each main loop iteration. See \ref Scene::SetUpdateEnabled "SetUpdateEnabled()".

Nodes and components can be excluded from the scene update by disabling them, see \ref Node::SetEnabled "SetEnabled()". Disabling for example a drawable component also makes it invisible, a sound source component becomes inaudible etc. If a node is disabled, all of its components are treated as disabled regardless of their own enable/disable state.

\section SceneModel_Logic Creating logic functionality

To implement your game logic you typically either create script objects (when using scripting) or new components (when using C++). %Script objects exist in a C++ placeholder component, but can be basically thought of as components themselves. For a simple example to get you started, check the 05_AnimatingScene sample, which creates a Rotator object to scene nodes to perform rotation on each frame update.

Unless you have extremely serious reasons for doing so, you should not subclass the Node class in C++ for implementing your own logic. Doing so will theoretically work, but has the following drawbacks:

- Loading and saving will not work properly without changes. It assumes that the root node is a %Scene, and all the child nodes are of the %Node class. It will not know how to instantiate your custom subclass.
- The Editor does not know how to edit your subclass.

\section SceneModel_LoadSave Loading and saving scenes

Scenes can be loaded and saved in either binary, JSON, or XML formats; see the functions \ref Scene::Load "Load()", \ref Scene::LoadXML "LoadXML()", \ref Scene::LoadJSON "LoadJSON", \ref Scene::Save "Save()" and \ref Scene::SaveXML "SaveXML()", and \ref Scene::SaveJSON "SaveJSON()". See \ref Serialization
"Serialization" for the technical details on how this works. When a scene is loaded, all existing content in it (child nodes and components) is removed first.

Nodes and components that are marked temporary will not be saved. See \ref Serializable::SetTemporary "SetTemporary()".

To be able to track the progress of loading a (large) scene without having the program stall for the duration of the loading, a scene can also be loaded asynchronously. This means that on each frame the scene loads resources and child nodes until a certain amount of milliseconds has been exceeded. See \ref Scene::LoadAsync "LoadAsync()" and \ref Scene::LoadAsyncXML "LoadAsyncXML()". Use the functions \ref Scene::IsAsyncLoading "IsAsyncLoading()" and \ref Scene::GetAsyncProgress "GetAsyncProgress()" to track the loading progress; the latter returns a float value between 0 and 1, where 1 is fully loaded. The scene will not update or render before it is fully loaded.

\section SceneModel_Instantiation Object prefabs

Just loading or saving whole scenes is not flexible enough for eg. games where new objects need to be dynamically created. On the other hand, creating complex objects and setting their properties in code will also be tedious. For this reason, it is also possible to save a scene node (and its child nodes, components and attributes) to either binary, JSON, or XML to be able to instantiate it later into a scene. Such a saved object is often referred to as a prefab. There are three ways to do this:

- In code by calling \ref Node::Save "Save()", \ref Node::SaveJSON "SaveJSON()", or \ref Node::SaveXML "SaveXML()" on the Node in question.
- In the editor, by selecting the node in the hierarchy window and choosing "Save node as" from the "File" menu.
- Using the "node" command in AssetImporter, which will save the scene node hierarchy and any models contained in the input asset (eg. a Collada file)

To instantiate the saved node into a scene, call \ref Scene::Instantiate "Instantiate()", \ref Scene::InstantiateJSON() or \ref Scene::InstantiateXML "InstantiateXML()" depending on the format. The node will be created as a child of the Scene but can be freely reparented after that. Position and rotation for placing the node need to be specified. The NinjaSnowWar example uses XML format for its object prefabs; these exist in the bin/Data/Objects directory.

\section SceneModel_FurtherInformation Further information

For more information on the component-based scene model, see for example http://cowboyprogramming.com/2007/01/05/evolve-your-heirachy/. Note that the Urho3D scene model is not a pure Entity-Component-System design, which would have the components just as bare data containers, and only systems acting on them. Instead the Urho3D components contain logic of their own, and actively communicate with the systems (such as rendering, physics or script engine) they depend on.

\page Resources Resources

Resources include most things in Urho3D that are loaded from mass storage during initialization or runtime:

- Animation
- Image
- Model
- Material
- ParticleEffect
- ScriptFile
- Shader
- Sound
- Technique
- Texture2D
- Texture3D
- TextureCube
- XMLFile
- JSONFile

They are managed and loaded by the ResourceCache subsystem. Like with all other \ref ObjectTypes "typed objects", resource types are identified by 32-bit type name hashes (C++) or type names (script). An object factory must be registered for each resource type.

The resources themselves are identified by their file paths, relative to the registered resource directories or \ref PackageFile "package files". By default, the engine registers the resource directories Data and CoreData, or the packages Data.pak and CoreData.pak if they exist.

If loading a resource fails, an error will be logged and a null pointer is returned.

Typical C++ example of requesting a resource from the cache, in this case, a texture for a UI element. Note the use of a convenience template argument to specify the resource type, instead of using the type hash.

\code
healthBar->SetTexture(GetSubsystem<ResourceCache>()->GetResource<Texture2D>("Textures/HealthBarBorder.png"));
\endcode

The same in script would look like this (note the use of a property instead of a setter function):

\code
healthBar.texture = cache.GetResource("Texture2D", "Textures/HealthBarBorder.png");
\endcode

Resources can also be created manually and stored to the resource cache as if they had been loaded from disk.

Memory budgets can be set per resource type: if resources consume more memory than allowed, the oldest resources will be removed from the cache if not in use anymore. By default the memory budgets are set to unlimited.

\section Resources_Background Background loading of resources

Normally, when requesting resources using \ref ResourceCache::GetResource "GetResource()", they are loaded immediately in the main thread, which may take several milliseconds for all the required steps (load file from disk,
parse data, upload to GPU if necessary) and can therefore result in framerate drops.

If you know in advance what resources you need, you can request them to be loaded in a background thread by calling \ref ResourceCache::BackgroundLoadResource "BackgroundLoadResource()". The event E_RESOURCEBACKGROUNDLOADED will be sent after the loading is complete; it will tell if the loading actually was a success or a failure. Depending on the resource, only a part of the loading process may be moved to a background thread, for example the finishing GPU upload step always needs to happen in the main thread. Note that if you call GetResource() for a resource that is queued for background loading, the main thread will stall until its loading is complete.

The asynchronous scene loading functionality \ref Scene::LoadAsync "LoadAsync()", \ref Scene::LoadAsyncJSON "LoadAsyncJSON()" and \ref Scene::LoadAsyncXML "LoadAsyncXML()" have the option to background load the resources first before proceeding to load the scene content. It can also be used to only load the resources without modifying the scene, by specifying the LOAD_RESOURCES_ONLY mode. This allows to prepare a scene or object prefab file for fast instantiation.

Finally the maximum time (in milliseconds) spent each frame on finishing background loaded resources can be configured, see \ref ResourceCache::SetFinishBackgroundResourcesMs "SetFinishBackgroundResourcesMs()".

\section Resources_BackgroundImplementation Implementing background loading

When writing new resource types, the background loading mechanism requires implementing two functions: \ref Resource::BeginLoad "BeginLoad()" and \ref Resource::EndLoad "EndLoad()". BeginLoad() is potentially called in a background thread and should do as much work (such as file I/O) as possible without violating the \ref Multithreading "multithreading" rules. EndLoad() should perform the main thread finishing step, such as GPU upload. Either step can return false to indicate failure to load the resource.

If a resource depends on other resources, writing efficient threaded loading for it can be hard, as calling GetResource() is not allowed inside BeginLoad() when background loading. There are a few options: it is allowed to queue new background load requests by calling BackgroundLoadResource() within BeginLoad(), or if the needed resource does not need to be permanently stored in the cache and is safe to load outside the main thread (for example Image or XMLFile, which do not possess any GPU-side data), \ref ResourceCache::GetTempResource "GetTempResource()" can be called inside BeginLoad.

\page Localization Localization

The Localization subsystem provides a simple way to creating multilingual applications.

\section LocalizationInit Initialization

Before using the subsystem, the localization string collection(s) need to be loaded. A common practice is to do this at application startup. Multiple collection files can be loaded, and each can define either just one or several languages. For example:

\code
Localization* l10n = GetSubsystem<Localization>();
l10n->LoadJSONFile("StringsEnRu.json");
l10n->LoadJSONFile("StringsDe.json");
\endcode

JSON files must be in UTF8 encoding without BOM. Sample files are in the bin/Data directory. The JSON files have the following format:

\code
{
    "string id 1":{
        "language 1":"value11",
        "language 2":"value12",
        "language 3":"value13"
    },
    "string id 2":{
        "language 1":"value21",
        "language 2":"value22",
        "language 3":"value23"
    }
}
\endcode

Any number of languages can be defined. Remember that language names and string identifiers are case sensitive. "En" and "en" are considered different languages.
During the loading process languages are numbered in order of finding. Indexing starts from zero. The first found language is set to be initially active.

\section LocalizationUsing Using

The Get function returns a string with the specified string identifier in the current language.

\code
Text* t = new Text(context_);
t->SetName("Text1");
Localization* l10n = GetSubsystem<Localization>();
t->SetText(l10n->Get("string 1"));
\endcode

If the string id is empty, an empty string will be returned. If the translation is not found, the id will be returned unmodified and a warning will be logged.

Use SetLanguage() function to change language at runtime.

\code
Localization* l10n = GetSubsystem<Localization>();
l10n->SetLanguage("language 2");
\endcode

When the language is changed, the E_CHANGELANGUAGE event will be sent. Subscribe to it to perform the necessary relocalization of your user interface (texts, sprites etc.)

\code
SubscribeToEvent(E_CHANGELANGUAGE, URHO3D_HANDLER(Game, HandleChangeLanguage));

void Game::HandleChangeLanguage(StringHash eventType, VariantMap& eventData)
{
    Localization* l10n = GetSubsystem<Localization>();
    ...
    Text* t = static_cast<Text*>(uiRoot->GetChild("Text1", true));
    t->SetText(l10n->Get("string 1"));
}
\endcode

Text %UI elements also support automatic translation to avoid manual work.

\code
Text* t2 = new Text(context_);
t2->SetText("string 2");
t2->SetAutoLocalizable(true);
\endcode

Wherein text value is used as an identifier.

Also see the example 40_Localization.

\page Scripting Scripting

To enable AngelScript scripting support, the Script subsystem needs to be created and registered after initializing the Engine. This is accomplished by the following code, seen eg. in Tools/Urho3DPlayer/Urho3DPlayer.cpp:

\code
context_->RegisterSubsystem(new Script(context_));
\endcode

There are three ways the AngelScript language can be interacted with in Urho3D:

\section Scripting_Immediate Immediate execution

Immediate execution takes one line of AngelScript, compiles it, and executes. This is not recommended for anything that needs high performance, but can be used for example to implement a developer console. Call the Script subsystem's \ref Script::Execute "Execute()" function to use. For example:

\code
GetSubsystem<Script>()->Execute("Print(\"Hello World!\");");
\endcode

It may be useful to be able to access a specific scene or a script file while executing immediate script code. These can be set on the Script subsystem by calling \ref Script::SetDefaultScene "SetDefaultScene()" and \ref Script::SetDefaultScriptFile "SetDefaultScriptFile()".

\section Scripting_Procedural Calling a function from a script file

This requires a successfully loaded ScriptFile resource, whose \ref ScriptFile::Execute "Execute()" function will be used. To identify the function to be called, its full declaration is needed. Parameters are passed in a VariantVector. For example:

\code
ScriptFile* file = GetSubsystem<ResourceCache>()->GetResource<ScriptFile>("Scripts/MyScript.as");

VariantVector parameters;
parameters.Push(Variant(100)); // Add an int parameter
file->Execute("void MyFunction(int)", parameters); // Execute
\endcode

If the function being called has void return type and no parameters, its name can alternatively be given instead of the full declaration.

\ref ScriptFile::Execute "Execute()" also has an overload which takes a function pointer instead of querying by declaration. Using a pointer is naturally faster than a query, but also more risky: in case the ScriptFile resource is unloaded or reloaded, any function pointers will be invalidated.

\section Scripting_Object Instantiating a script object

The component ScriptInstance can be used to instantiate a specific class from within a script file. After instantiation, the the script object can respond to scene updates, \ref Events "events" and \ref Serialization "serialization" much like a component written in C++ would do, if it has the appropriate methods implemented. For example:

\code
ScriptInstance* instance = node->CreateComponent<ScriptInstance>();
instance->CreateObject(GetSubsystem<ResourceCache>()->GetResource<ScriptFile>("Scripts/MyClass.as"), "MyClass");
\endcode

The class must implement the empty interface ScriptObject to make its base class statically known. This enables accessing any script object in the scene using ScriptInstance's \ref ScriptInstance::GetScriptObject "GetScriptObject()" function.

The following methods that implement the component behaviour will be checked for. None of them are required.

- void Start()
- void Stop()
- void DelayedStart()
- void Update(float)
- void PostUpdate(float)
- void FixedUpdate(float)
- void FixedPostUpdate(float)
- void Save(Serializer&)
- void Load(Deserializer&)
- void WriteNetworkUpdate(Serializer&)
- void ReadNetworkUpdate(Deserializer&)
- void ApplyAttributes()
- void TransformChanged()

The update methods above correspond to the variable timestep scene update and post-update, and the fixed timestep physics world update and post-update. The application-wide update events are not handled by default.

The Start() and Stop() methods do not have direct counterparts in C++ components. Start() is called just after the script object has been created. Stop() is called just before the script object is destroyed. This happens when the ScriptInstance is destroyed, or if the script class is changed.

When a scene node hierarchy with script objects is instantiated (such as when loading a scene) any child nodes may not have been created yet when Start() is executed, and can thus not be relied upon for initialization. The DelayedStart() method can be used in this case instead: if defined, it is called immediately before any of the Update() calls.

TransformChanged() is called whenever the scene node transform changes and the node was not dirty before, similar to C++ components' OnMarkedDirty() function. The function should read the node's world transform (or rotation / position / scale) to reset the dirty status and ensure the next dirty notification is also sent.

Subscribing to \ref Events "events" in script behaves differently depending on whether \ref Object::SubscribeToEvent "SubscribeToEvent()" is called from a script object's method, or from a procedural script function. If called from an instantiated script object, the ScriptInstance becomes the event receiver on the C++ side, and calls the specified handler method when the event arrives. If called from a function, the ScriptFile will be the event receiver and the handler must be a free function in the same script file. The third case is if the event is subscribed to from a script object that does not belong to a ScriptInstance. In that case the ScriptFile will create a proxy C++ object on demand to be able to forward the event to the script object.

The script object's enabled state can be controlled through the \ref ScriptInstance::SetEnabled "SetEnabled()" function. When disabled, the scripted update methods or event handlers will not be called. This can be used to reduce CPU load in a large or densely populated scene.

There are shortcut methods on the script side for creating and accessing a node's script object: node.CreateScriptObject() and node.GetScriptObject(). Alternatively, if the node has only one ScriptInstance, and a specific class is not needed, the node's scriptObject property can also be used. CreateScriptObject() takes the script file name (or alternatively, a ScriptFile object handle) and class name as parameters and creates a ScriptInstance component automatically, then creates the script object. For example:

\code
ScriptObject@ object = node.CreateScriptObject("Scripts/MyClass.as", "MyClass");
\endcode

Note that these are not actual Node member functions on the C++ side, as the %Scene classes are not allowed to depend on scripting.

\section Scripting_ObjectSerialization Script object serialization

After instantiation, the script object's public member variables that can be converted into Variant, and that don't begin with an underscore are automatically available as attributes of the ScriptInstance, and will be serialized.
Node and Component handles are also converted into nodeID and componentID attributes automatically. Note: this automatic attribute mechanism means that a ScriptInstance's attribute list changes dynamically depending on the class that has been instantiated.

If the script object contains more complex data structures, you can also serialize and deserialize into a binary buffer manually by implementing the Load() and Save() methods.

%Network replication of the script object variables must be handled manually by implementing WriteNetworkUpdate() and ReadNetworkUpdate() methods, that also write and read a binary buffer. These methods should write/read all replicated of variables of the object. Additionally, the ScriptInstance must be marked for network replication by calling MarkNetworkUpdate() whenever the replicated data changes. Because this replication mechanism can not sync per variable, but always sends the whole binary buffer if even one bit of the data changes, also consider using the automatically replicated node user variables.

\section Script_DelayedCalls Delayed method calls

Delayed method calls can be used in script objects to implement time-delayed actions. Use the DelayedExecute() function in script object code to add a method to be executed later. The parameters are the delay in seconds, repeat flag, the full declaration of the function, and optionally parameters, which must be placed in a Variant array. For example:

\code
class Test : ScriptObject
{
    void Start()
    {
        Array<Variant> parameters;
        parameters.Push(Variant(100));
        DelayedExecute(1.0, false, "void Trigger(int)", parameters);
    }

    void Trigger(int parameter)
    {
        Print("Delayed function triggered with parameter " + parameter);
    }
}
\endcode

Delayed method calls can be removed by declaration using the ClearDelayedExecute() function. If an empty declaration (default) is given as parameter, all delayed calls are removed.

If the method being called has void return type and no parameters, its name can alternatively be given instead of the full declaration.

When a scene is saved/loaded, any pending delayed calls are also saved and restored.

\section Script_ScriptAPI The script API

Much of the Urho3D classes are exposed to scripts, however things that require low-level access or high performance (like direct low level rendering) are not. Also for scripting convenience some things have been changed from the C++ API:

- The template array and string classes are exposed as Array<type> and String.

- Public member variables are exposed without the underscore appended. For example x, y, z in Vector3.

- Whenever only a single parameter is needed, setter and getter functions are replaced with properties. Such properties start with a lowercase letter. If an index parameter is needed, the property will be indexed. Indexed properties are in plural.

- The element count property of arrays and other dynamic structures such as VariantMap and ResourceRefList is called "length", though the corresponding C++ function is usually Size().

- Subsystems exist as global properties: time, fileSystem, log, cache, network, input, ui, audio, engine, graphics, renderer, script, console, debugHud.

- Additional global properties exist for accessing the script object's node, the scene and the scene-wide components: node, scene, octree, physicsWorld, debugRenderer. When an object method is not executing, these are null. An exception: when the default scene for immediate execution has been set by calling \ref Script::SetDefaultScene "SetDefaultScene()", it is always available as "scene".

- The currently executing script object's ScriptInstance component is available through the global property self.

- The currently executing script file is available through the global property scriptFile.

- The first script object created to a node is available as its scriptObject property.

- Printing raw output to the log is simply called Print(). The rest of the logging functions are accessed by calling log.Debug(), log.Info(), log.Warning() and log.Error().

- Functions that would take a StringHash parameter usually take a string instead. For example sending events, requesting resources and accessing components.

- Most of StringUtils have been exposed as methods of the string class. For example String.ToBool().

- Template functions for getting components or resources by type are not supported. Instead automatic type casts are performed as necessary.

Check the automatically built \ref ScriptAPI "Scripting API" documentation for the exact function signatures. Note that the API documentation can be regenerated to the Urho3D log file by calling \ref Script::DumpAPI "DumpAPI()" function on the Script subsystem or by using \ref Tools_ScriptCompiler "ScriptCompiler tool".

\section Script_Bytecode Precompiling scripts to bytecode

Instead of compiling scripts from source on-the-fly during startup, they can also be precompiled to bytecode, then loaded. Use the \ref Tools_ScriptCompiler "ScriptCompiler" utility for this.

The Script subsystem will automatically redirect script file resource requests (.as) to the compiled versions (.asc) if the .as file does not exist. Making a final build of a scripted application could therefore involve compiling all the scripts with ScriptCompiler, then deleting the original .as files from the build.

\section Scripting_Limitations Limitations

There are some complexities of the scripting system one has to watch out for:

- During the execution of the script object's constructor, the object is not yet associated with the ScriptInstance, and therefore subscribing to events, adding delayed method calls, or trying to access the node or scene will fail. The use of the constructor is best reserved for initializing member variables only.

- When the resource request for a particular ScriptFile is initially made, the script file and the files it includes are compiled into an AngelScript script module. Each script module has its own class hierarchy that is not usable from other script modules, unless the classes are declared shared. See AngelScript documentation for more details.

- If a ScriptFile resource is reloaded, all the script objects created from it will be destroyed, then recreated. They will lose any stored state as their constructors and Start() methods will be run again. This is rarely useful when running an actual game, but may be helpful during development.

A global VariantMap, globalVars, can be accessed by all scripts to store shared data or to preserve data through script file reloads.

\section Scripting_Modifications AngelScript modifications

The following changes have been made to AngelScript in Urho3D:

- For performance reasons and to guarantee immediate removal of expired objects, AngelScript garbage collection has been disabled for script classes and the Array type. This has the downside that circular references will not be detected. Therefore, whenever you have object handles in your script, think of them as if they were C++ shared pointers and avoid creating circular references with them. For safety, consider using the value type WeakHandle, which is a WeakPtr<RefCounted> exposed to script and can be used to point to any engine object (but not to script objects.) An example of using WeakHandle:

\code
WeakHandle rigidBodyWeak = node.CreateComponent("RigidBody");
RigidBody@ rigidBodyShared = rigidBodyWeak.Get(); // Is null if expired
\endcode

- %Object handle assignment can be done without the @ symbol if the object in question does not support value assignment. All exposed Urho3D C++ classes that derive from RefCounted never support value assignment. For example, when assigning the Model and Material of a StaticModel component:

\code
object.model = cache.GetResource("Model", "Models/Mushroom.mdl");
object.material = cache.GetResource("Material", "Materials/Mushroom.xml");
\endcode

In unmodified AngelScript, this would have to be written as:

\code
@object.model = cache.GetResource("Model", "Models/Mushroom.mdl");
@object.material = cache.GetResource("Material", "Materials/Mushroom.xml");
\endcode


\page LuaScripting Lua scripting

Lua scripting in Urho3D has its dedicated LuaScript subsystem that must be instantiated before the scripting capabilities can be used. Lua support is not compiled in by default but must be enabled by the CMake
build option -DURHO3D_LUA=1. For more details see \ref Build_Options "Build options". Instantiating the subsystem is done like this:

\code
context_->RegisterSubsystem(new LuaScript(context_));
\endcode

Like AngelScript, Lua scripting supports immediate compiling and execution of single script lines, loading script files and executing procedural functions from them, and instantiating script objects
to scene nodes using the LuaScriptInstance component.

\section LuaScripting_Immediate Immediate execution

Use \ref LuaScript::ExecuteString "ExecuteString()" to compile and run a line of Lua script. This should not be used for performance-critical operations.

\section LuaScripting_ScriptFiles Script files and functions

In contrast to AngelScript modules, which exist as separate entities and do not share functions or variables unless explicitly marked shared, in the Lua subsystem everything is loaded and executed in one Lua state, so scripts can naturally access everything  loaded so far. To load and execute a Lua script file, call \ref LuaScript::ExecuteFile "ExecuteFile()".

After that, the functions in the script file are available for calling. Use \ref LuaScript::GetFunction "GetFunction()" to get a Lua function by name. This returns a LuaFunction object, on which you should call \ref LuaFunction::BeginCall "BeginCall()" first, followed by pushing the function parameters if any, and finally execute the function with \ref LuaFunction::EndCall "EndCall()".

\subsection LuaScripting_Debugging Debugging script files

Debugging Lua scripts embedded in an application can be done by attaching to a remote debugger, after first injecting a client into the application (for example, see <a href="https://wiki.eclipse.org/LDT/User_Area/User_Guides/User_Guide_1.2#Attach_session">eclipse LDT's remote debugger</a>).

However, Lua script files in Urho3D are loaded into the interpreter via Urho3D's resource cache, which loads the script file into a memory buffer before passing that buffer to the interpreter. This is good for performance and cross platform compatibility, but means that the source file is not available to debuggers and so, for example, breakpoints may not work and the code cannot be meaningfully stepped through.

For a single script that you wish to step through, you can use \ref LuaScript::ExecuteRawFile "ExecuteRawFile()", which will load the script from the file system directly into the Lua interpreter, making the source available to debuggers that rely on it. There are a couple of caveats with this:
- The file has has to be on the file system, within a resource directory, and not packaged.
- If the script uses require() to import a second script, then that second script will not be available for the debugger in the same way, since internally the second script is passed to Lua via the resource cache.

To get around the second caveat, and avoid changing method calls, use the URHO3D_LUA_RAW_SCRIPT_LOADER build option.  This will force Urho3D to attempt to load scripts from the file system by default, before falling back on the resource cache.  You can then use \ref LuaScript::ExecuteFile "ExecuteFile()", as above, and disable the CMake option for production if required.

\section LuaScripting_ScriptObjects Script objects

By using the LuaScriptInstance component, Lua script objects can be added to scene nodes. After the component has been created, there are two ways to specify the object to instantiate: either specifying both the script file name and the object class name, in which case the script file is loaded and executed first, or specifying only the class name, in which case the Lua code containing the class definition must already have been executed. An example of creating a script object in C++ from the LuaIntegration sample, where a class called Rotator is instantiated from the script file Rotator.lua:

\code
LuaScriptInstance* instance = node->CreateComponent<LuaScriptInstance>();
instance->CreateObject("LuaScripts/Utilities/Rotator.lua", "Rotator");
\endcode

After instantiation, use \ref LuaScriptInstance::GetScriptObjectFunction "GetScriptObjectFunction()" to get the object's functions by name; calling happens like above.

Like their AngelScript counterparts, script object classes can define functions which are automatically called by LuaScriptInstance for operations like initialization, scene update, or load/save. These functions are listed below. Refer to the \ref Scripting "AngelScript scripting" page for details.

- Start()
- Stop()
- Update(timeStep)
- PostUpdate(timeStep)
- FixedUpdate(timeStep)
- FixedPostUpdate(timeStep)
- Save(serializer)
- Load(deserializer)
- WriteNetworkUpdate(serializer)
- ReadNetworkUpdate(deserializer)
- ApplyAttributes()
- TransformChanged()

\section LuaScripting_Events Event handling

Like in AngelScript, both procedural and object event handling is supported. In procedural event handling the LuaScript subsystem acts as the event receiver on the C++ side, and forwards the event to a Lua function. Use SubscribeToEvent and give the event name and the function to use as the handler. Optionally a specific sender object can be given as the first argument instead. For example, subscribing to the application-wide Update event, and getting its timestep parameter in the event handler function.

\code
SubscribeToEvent("Update", "HandleUpdate")

...

function HandleUpdate(eventType, eventData)
    local timeStep = eventData["TimeStep"]:GetFloat()
    ...
end
\endcode

When subscribing a script object to receive an event, use the form self:SubscribeToEvent() instead. The function to use as the handler is given as "ClassName:FunctionName". For example subscribing to the NodeCollision physics event, and getting the participating other scene node and the contact point VectorBuffer in the handler function. Note that in Lua retrieving an object pointer from a VariantMap requires the object type as the first parameter:

\code
CollisionDetector = ScriptObject()

function CollisionDetector:Start()
    self:SubscribeToEvent(self.node, "NodeCollision", "CollisionDetector:HandleNodeCollision")
end

function CollisionDetector:HandleNodeCollision(eventType, eventData)
    local otherNode = eventData["OtherNode"]:GetPtr("Node")
    local contacts = eventData["Contacts"]:GetBuffer()
    ...
end
\endcode

\section LuaScripting_API The script API

The binding of Urho3D C++ classes is accomplished with the tolua++ library, which for the most part binds the exact same function parameters as C++. Compared to the AngelScript API, you will always have the classes' Get / Set functions available, but in addition convenience properties also exist.

As seen above from the event handling examples, VariantMap handling is similar to both C++ and AngelScript. To get a variant object back from a map, index the map by its key as a string. A nil value is returned when the map's key does not exist. Then use one of the variant getter method to return the actual Lua object stored inside the variant object. These getter methods normally do not take any parameter, except GetPtr() and GetVoidPtr() which take a string parameter representing a Lua user type that the method would use to cast the return object into. The GetPtr() is used to get a reference counted object while the GetVoidPtr() is used to get a POD value object.

You can also use the VariantMap as a pseudo Lua table to store any variant value objects in your script. The VariantMap class would try its best to convert any Lua object into a variant object and store the variant object using the provided key as index. The key can be a string or an unsigned integer or even a StringHash object. When a particular data type conversion is not being supported yet, an empty variant object would be stored instead. So, be careful if you are using this feature. You can also use one of the Variant class constructors to construct a %Variant object first before assigning it to the VariantMap, but this operation would be slower than direct conversion. The purpose of using VariantMap in this way is to facilitate objects passing between Lua and C++ as has been shown in the event handling mechanism above. When creating objects on Lua side, you have to make sure they are not garbage collected by Lua while there are still references pointing to them on C++ side, especially when the objects are not reference counted.

\code
local myMap = VariantMap()

myMap[1] = Spline(LINEAR_CURVE)     -- LINEAR_CURVE = 2
print(myMap[1].typeName, myMap[1]:GetVoidPtr("Spline").interpolationMode)
-- output: VoidPtr    2

myMap["I am a table"] = { 100, 200, 255 }
print(myMap["I am a table"].typeName, myMap["I am a table"]:GetBuffer():ReadByte())
-- output: Buffer    100
print(myMap["I am a table"]:GetRawBuffer()[3], myMap["I am a table"]:GetRawBuffer()[2])
-- output: 255    200

local hash = StringHash("secret key")
myMap[hash] = Vector2(3, 4)
print(myMap[hash].typeName, myMap[hash]:GetVector2():Length())
-- output: Vector2    5
\endcode

As shown in the above example, you can either use GetRawBuffer() or GetBuffer() to get the unsigned char array stored in a variant object. It also shows that VariantMap is capable of converting a Lua table containing an array of unsigned char to a variant object stored as buffer. You may want to know that it is capable of converting a Lua table containing an array of variant objects or an array of string objects to be stored as VariantVector and StringVector, respectively, as well. It also converts any Lua primitive data types and all Urho3D classes that are exposed to Lua like all the math classes, reference counted classes, POD classes, resource reference class. etc.

Inline with C++ and AngelScript, in Lua you have to call one of the %Variant's getter method to "unbox" the actual object stored inside a %Variant object. However, specifically in Lua, there is a generic Get() method which takes advantage of Lua being type less, so the method can unbox a %Variant object and return the stored object as a type less Lua object. It takes one optional string parameter representing a Lua user type that the method would use to cast the return object into. The parameter is used for cases where a type casting is required when returning object from %Variant object storing a void pointer or a refcounted pointer. The type casting could also be optional such as for the case of requesting a %VectorBuffer to be returned for %Variant object storing an unsigned char buffer or requesting an unsigned or %StringHash to be returned for %Variant object storing an integer value. The parameter is ignored for all other cases. Following up to use the same example above, we can index the map and access the stored objects as so:

\code
print(myMap[1]:Get("Spline").interpolationMode)
print(myMap["I am a table"]:Get("VectorBuffer"):ReadByte())
print(myMap["I am a table"]:Get()[2])
print(myMap[hash]:Get():Length())
\endcode

There is also a generic Set() method for %Variant class to cope with Lua does not support assignment operator overload. The Set() method takes a single parameter which can be anything in Lua that is convertible into a %Variant, including nil value which is stored as an empty %Variant. Use this method when you need to assign a value into an existing %Variant object.

For the rest of the functions and classes, see the generated \ref LuaScriptAPI "Lua script API reference". Also, look at the Lua counterparts of the sample applications in the bin/Data/LuaScripts directory and compare them to the C++ and AngelScript versions to familiarize yourself with how things are done on the Lua side.

One more thing to note about our Lua scripting implementation is its two-way conversion between C++ collection containers (Vector and PODVector) and Lua arrays (table of non-POD and table of POD objects, respectively). The conversion is done automatically when the collection crosses the C++/Lua boundary. The generated Lua script API reference page does not reflect this fact correctly. When obtaining a collection of objects using the Lua script API, you should treat it as a Lua table despite the documentation page stated a %Vector or %PODVector user type is being returned.

\section LuaScripting_Allocation Object allocation & Lua garbage collection

There are two ways to allocate a C++ object in Lua scripting, which behave differently with respect to Lua's automatic garbage collection:

1) Call class constructor:
\code
local scene = Scene()
\endcode
tolua++ will register this C++ object with garbage collection, and Lua will collect it eventually. Do not use this form if you will add the
object to an object hierarchy that is kept alive on the C++ side with SharedPtr's, for example child scene nodes or %UI child elements.
Otherwise the object will be double-deleted, resulting in a crash.

Note that calling class constructor in this way is equivalent to calling class new_local() function.

2) Call class new() function:
\code
local text = Text:new()
\endcode
When using this form the object will not collected by Lua, so it is safe to pass into C++ object hierarchies.
Otherwise, to prevent memory leaks it needs to be deleted manually by calling the delete function on it:
\code
text:delete()
\endcode

When you call the \ref ResourceCache::GetFile "GetFile()" function of ResourceCache from Lua, the file you receive must also be manually deleted like described above once you are done with it.

\page Rendering Rendering

Much of the rendering functionality in Urho3D is built on two subsystems, Graphics and Renderer.

\section Rendering_Graphics Graphics

Graphics implements the low-level functionality:

- Creating the window and the rendering context
- Setting the screen mode
- Keeping track of GPU resources
- Keeping track of rendering context state (current rendertarget, vertex and index buffers, textures, shaders and renderstates)
- Loading shaders
- Performing primitive rendering operations
- Handling lost device

Screen resolution, fullscreen/windowed, vertical sync and hardware multisampling level are all set at once by calling Graphics's \ref Graphics::SetMode "SetMode()" function.  There is also an experimental option of rendering to an existing window by passing its OS-specific handle to \ref Graphics::SetExternalWindow "SetExternalWindow()" before setting the initial screen mode.

When setting the initial screen mode, Graphics does a few checks:

- For Direct3D9, shader model 3.0 support is checked.
- For OpenGL, version 3.2 support is checked for first and used if available. As a fallback, version 2.0 with EXT_framebuffer_object, EXT_packed_depth_stencil and EXT_texture_filter_anisotropic extensions is checked for. The ARB_instanced_arrays extension is also checked for but not required; it will enable hardware instancing support when present.
- Are hardware shadow maps supported? Both AMD & NVIDIA style shadow maps can be used. If neither are available, no shadows will be rendered.
- Are light pre-pass and deferred rendering modes supported? These require sufficient multiple rendertarget support, and R32F texture format support.

\section Rendering_Renderer Renderer

Renderer implements the actual rendering of 3D views each frame, and controls global settings such as texture quality, material quality, specular lighting and shadow map base resolution.

To render, it needs a Scene with an Octree component, and a Camera that does not necessarily have to belong to the scene. The octree stores all visible components (derived from Drawable) to allow querying for them in an accelerated manner. The needed information is collected in a Viewport object, which can be assigned with Renderer's \ref Renderer::SetViewport "SetViewport()" function.

By default there is one viewport, but the amount can be increased with the function \ref Renderer::SetNumViewports "SetNumViewports()". The viewport(s) should cover the entire screen or otherwise hall-of-mirrors artifacts may occur. By specifying a zero screen rectangle the whole window will be used automatically. The viewports will be rendered in ascending order, so if you want for example to have a small overlay window on top of the main viewport, use viewport index 0 for the main view, and 1 for the overlay.

Viewports can also be defined for rendertarget textures. See \ref AuxiliaryViews "Auxiliary views" for details.

Each viewport defines a command sequence for rendering the scene, the \ref RenderPaths "render path". By default there exist forward, light pre-pass and deferred render paths in the bin/CoreData/RenderPaths directory, see \ref Renderer::SetDefaultRenderPath "SetDefaultRenderPath()" to set the default for new viewports. If not overridden from the command line, forward rendering is the default. Deferred rendering modes will be advantageous once there is a large number of per-pixel lights affecting each object, but their disadvantages are the lack of hardware multisampling and inability to choose the lighting model per material. In place of multisample antialiasing, a FXAA post-processing edge filter can be used, see the MultipleViewports sample application (bin/Data/Scripts/09_MultipleViewports.as) for an example of how to use.

The steps for rendering each viewport on each frame are roughly the following:

- Query the octree for visible objects and lights in the camera's view frustum.
- Check the influence of each visible light on the objects. If the light casts shadows, query the octree for shadowcaster objects.
- Construct render operations (batches) for the visible objects, according to the scene passes in the render path command sequence.
- Perform the render path command sequence during the rendering step at the end of the frame.
- If the scene has a DebugRenderer component and the viewport has debug rendering enabled, render debug geometry last. Can be controlled with \ref Viewport::SetDrawDebug "SetDrawDebug()", default is enabled.

In the default render paths, the rendering operations proceed in the following order:

- Opaque geometry ambient pass, or G-buffer pass in deferred rendering modes.
- Opaque geometry per-pixel lighting passes. For shadow casting lights, the shadow map is rendered first.
- (%Light pre-pass only) Opaque geometry material pass, which renders the objects with accumulated per-pixel lighting.
- Post-opaque pass for custom render ordering such as the skybox.
- Refractive geometry pass.
- Transparent geometry pass. Transparent, alpha-blended objects are sorted according to distance and rendered back-to-front to ensure correct blending.
- Post-alpha pass, can be used for 3D overlays that should appear on top of everything else.

\section Rendering_Drawable Rendering components

The rendering-related components defined by the %Graphics and %UI libraries are:

- Octree: spatial partitioning of Drawables for accelerated visibility queries. Needs to be created to the Scene (root node.)
- Camera: describes a viewpoint for rendering, including projection parameters (FOV, near/far distance, perspective/orthographic)
- Drawable: Base class for anything visible.
- StaticModel: non-skinned geometry. Can LOD transition according to distance.
- StaticModelGroup: renders several object instances while culling and receiving light as one unit.
- Skybox: a subclass of StaticModel that appears to always stay in place.
- AnimatedModel: skinned geometry that can do skeletal and vertex morph animation.
- AnimationController: drives animations forward automatically and controls animation fade-in/out.
- BillboardSet: a group of camera-facing billboards, which can have varying sizes, rotations and texture coordinates.
- ParticleEmitter: a subclass of BillboardSet that emits particle billboards.
- RibbonTrail: creates tail geometry following an object.
- Light: illuminates the scene. Can optionally cast shadows.
- Terrain: renders heightmap terrain.
- CustomGeometry: renders runtime-defined unindexed geometry. The geometry data is not serialized or replicated over the network.
- DecalSet: renders decal geometry on top of objects.
- Zone: defines ambient light and fog settings for objects inside the zone volume.
- Text3D: text that is rendered into the 3D view.

Additionally there are 2D drawable components defined by the \ref Urho2D "Urho2D" sublibrary.

\section Rendering_Optimizations Optimizations

The following techniques will be used to reduce the amount of CPU and GPU work when rendering. By default they are all on:

- Software rasterized occlusion: after the octree has been queried for visible objects, the objects that are marked as occluders are rendered on the CPU to a small hierarchical-depth buffer, and it will be used to test the non-occluders for visibility. Use \ref Renderer::SetMaxOccluderTriangles "SetMaxOccluderTriangles()" and \ref Renderer::SetOccluderSizeThreshold "SetOccluderSizeThreshold()" to configure the occlusion rendering. Occlusion testing will always be multithreaded, however occlusion rendering is by default singlethreaded, to allow rejecting subsequent occluders while rendering front-to-back.. Use \ref Renderer::SetThreadedOcclusion "SetThreadedOcclusion()" to enable threading also in rendering, however this can actually perform worse in e.g. terrain scenes where terrain patches act as occluders.

- Hardware instancing: rendering operations with the same geometry, material and light will be grouped together and performed as one draw call if supported. Note that even when instancing is not available, they still benefit from the grouping, as render state only needs to be checked & set once before rendering each group, reducing the CPU cost.

- %Light stencil masking: in forward rendering, before objects lit by a spot or point light are re-rendered additively, the light's bounding shape is rendered to the stencil buffer to ensure pixels outside the light range are not processed.

Note that many more optimization opportunities are possible at the content level, for example using geometry & material LOD, grouping many static objects into one object for less draw calls, minimizing the amount of subgeometries (submeshes) per object for less draw calls, using texture atlases to avoid render state changes, using compressed (and smaller) textures, and setting maximum draw distances for objects, lights and shadows.

\section Rendering_ReuseView Reusing view preparation

In some applications, like stereoscopic VR rendering, one needs to render a slightly different view of the world to separate viewports. Normally this results in the view preparation process (described above) being repeated for each view, which can be costly for CPU performance.

To eliminate the duplicate view preparation cost, you can use \ref Viewport::SetCullCamera "SetCullCamera()" to instruct a Viewport to use a different camera for culling than rendering. When multiple viewports share the same culling camera, the view preparation will be performed only once.

To work properly, the culling camera's frustum should cover all the views you are rendering using it, or else missing objects may be present. The culling camera should not be using the auto aspect ratio mode, to ensure you stay in full control of its view frustum.

\section Rendering_GPUResourceLoss Handling GPU resource loss

On Direct3D9 and Android OpenGL ES 2.0 it is possible to lose the rendering context (and therefore GPU resources) due to the application window being minimized to the background. Also, to work around possible GPU driver bugs the desktop OpenGL context will be voluntarily destroyed and recreated when changing screen mode or toggling between fullscreen and windowed. Therefore, on all graphics APIs one must be prepared for losing GPU resources.

Textures that have been loaded from a file, as well as vertex & index buffers that have shadowing enabled will restore their contents automatically, the rest have to be restored manually. On Direct3D9 non-dynamic (managed) textures and buffers will never be lost, as the runtime automatically backs them up to system memory.

See \ref GPUObject::IsDataLost "IsDataLost()" function in VertexBuffer, IndexBuffer, Texture2D, TextureCube and Texture3D classes for detecting data loss. Inbuilt classes such as Model, BillboardSet and Font already handle data loss for their internal GPU resources, so checking for it is only necessary for custom buffers and textures. Watch out especially for trying to render with an index buffer that has uninitialized data after a loss, as this can cause a crash inside the GPU driver due to referencing non-existent (garbage) vertices.

\section Rendering_ExtraInstanceData Defining extra instancing data

The only per-instance data that the rendering system supplies by itself are the objects' world transform matrices. If you want to define extra per-instance data in your custom Drawable subclasses, follow these steps:

- Call \ref Renderer::SetNumExtraInstancingBufferElements "SetNumExtraInstancingBufferElements()". This defines the amount of extra Vector4's (in addition to the transform matrices) that the instancing data will contain.
- The SourceBatch structure(s) of your custom Drawable need to point to the extra data. See the \ref SourceBatch::instancingData_ "instancingData_" member. Null pointer is allowed for objects that do not need to define extra data; be aware that the instancing vertex buffer will contain undefined data in that case.
- Because non-instanced rendering will not have access to the extra data, you should disable non-instanced rendering of GEOM_STATIC drawables. Call \ref Renderer::SetMinInstances "SetMinInstances()" with a parameter 1 to accomplish this.
- Use the extra data as texcoord 7 onward in your vertex shader (texcoord 4-6 are the transform matrix.)

\section Rendering_Further Further details

See also \ref VertexBuffers "Vertex buffers", \ref Materials "Materials", \ref Shaders "Shaders", \ref Lights "Lights and shadows", \ref RenderPaths "Render path", \ref SkeletalAnimation "Skeletal animation", \ref Particles "Particle systems", \ref Zones "Zones", and \ref AuxiliaryViews "Auxiliary views".

See \ref RenderingModes "Rendering modes" for detailed discussion on the forward, light pre-pass and deferred rendering modes.

See \ref APIDifferences "Differences between rendering APIs" for what to watch out for when using the low-level rendering functionality directly.


\page RenderingModes Rendering modes

The default render paths supplied with Urho3D implement forward, light pre-pass and deferred rendering modes. Where they differ is how per-pixel lighting is calculated for opaque objects; transparent objects always use forward rendering. Note that on OpenGL ES 2.0 only forward rendering is available.

\section RenderingModes_Forward Forward rendering

Forward rendering begins with an ambient light pass for the objects; this also adds any per-vertex lights. Then, the objects are re-rendered for each per-pixel light affecting them (basic multipass rendering), up to the maximum per-pixel light count which is by default unlimited, but can be reduced with \ref Drawable::SetMaxLights "SetMaxLights()". The render operations are sorted by light, ie. render the effect of the first light on all affected objects first, then the second etc. If shadow maps are re-used (default on), a shadow casting light's shadow map will be updated immediately before rendering the lit objects. When shadow maps are not re-used, all shadow maps are updated first even before drawing the ambient pass.

Materials can also define an optimization pass, called "litbase", for forward rendering where the ambient light and the first per-pixel light are combined. This pass can not be used, however, if there are per-vertex lights affecting the object, or if the ambient light has a per-vertex gradient.

\section RenderingModes_Prepass Light pre-pass rendering

%Light pre-pass requires a minimum of two passes per object. First the normal, specular power, depth and lightmask (8 low bits only) of opaque objects are rendered to the following G-buffer:

- RT0: World-space normal and specular power (D3DFMT_A8R8G8B8)
- RT1: Linear depth (D3DFMT_R32F)
- DS: Hardware depth and lightmask (D3DFMT_D24S8)

After the G-buffer is complete, light volumes (spot and point lights) or fullscreen quads (directional lights) will be rendered to a light accumulation buffer to calculate the diffuse and specular light at each opaque pixel. Specular light is stored as intensity only. Stencil compare (AND operation) with the 8 low bits of the light's lightmask will be used for light culling. Similarly to forward rendering, shadow maps will be updated before each light as necessary.

Finally the opaque objects are re-rendered during the material pass, which combines ambient and vertex lighting with per-pixel lighting from the light accumulation buffer. After this rendering proceeds to the post-opaque and refract passes, transparent object rendering pass, and the post-alpha pass, just like forward rendering.

\section RenderingModes_Deferred Deferred rendering

Deferred rendering needs to render each opaque object only once to the G-buffer, but this rendering pass is much heavier than in light pre-pass rendering, as also ambient, emissive and diffuse albedo information is output at the same time. The G-buffer is the following:

- RT0: Final rendertarget with ambient, per-vertex and emissive color (D3DFMT_X8R8G8B8)
- RT1: Diffuse albedo and specular intensity (D3DFMT_A8R8G8B8)
- RT2: World-space normal and specular power (D3DFMT_A8R8G8B8)
- RT3: Linear depth (D3DFMT_R32F)
- DS: Hardware depth and lightmask (D3DFMT_D24S8)

After the G-buffer has been rendered, light volumes will be rendered into the final rendertarget to accumulate per-pixel lighting. As the material albedo is available, all lighting calculations are final and output both the diffuse and specular color at the same time. After light accumulation rendering proceeds to post-opaque, refract, transparent, and post-alpha passes, as in other rendering modes.

\section RenderingModes_Comparison Advantages and disadvantages

Whether using forward or deferred rendering modes is more advantageous depends on the scene and lighting complexity.

If the scene contains a large number of complex objects lit by multiple lights, forward rendering quickly increases the total draw call and vertex count due to re-rendering the objects for each light. However, light pre-pass and deferred rendering have a higher fixed cost due to the generation of the G-buffer. Also, in forward per-pixel lighting more calculations (such as light direction and shadow map coordinates) can be done at the vertex shader level, while in deferred all calculations need to happen per-pixel. This means that for a low light count, for example 1-2 per object, forward rendering will run faster based on the more efficient lighting calculations alone.

Forward rendering makes it possible to use hardware multisampling and different shading models in different materials if needed, while neither is possible in the deferred modes. Also, only forward rendering allows to calculate the material's diffuse and specular light response with the most accuracy. %Light pre-pass rendering needs to reconstruct light specular color from the accumulated diffuse light color, which is inaccurate in case of overlapping lights. Deferred rendering on the other hand can not use the material's full specular color, it only stores a monochromatic intensity based on the green component into the G-buffer.

%Light pre-pass rendering has a much more lightweight G-buffer pass, but it must render all opaque geometry twice. %Light accumulation in pre-pass mode is slightly faster than in deferred. Despite this, unless there is significant overdraw, in vertex-heavy scenes deferred rendering will likely be faster than light pre-pass.

Finally note that due to OpenGL framebuffer object limitations an extra framebuffer blit has to happen at the end in both light pre-pass and deferred rendering, which costs some performance. Also, because multiple rendertargets on OpenGL must have the same format, an R32F texture can not be used for linear depth, but instead 24-bit depth is manually encoded and decoded into RGB channels.


\page APIDifferences Differences between rendering APIs

These differences need to be observed when using the low-level rendering functionality directly. The high-level rendering architecture, including the Renderer and UI subsystems and the Drawable subclasses already handle most of them transparently to the user.

- The post-projection depth range is (0,1) for Direct3D and (-1,1) for OpenGL. The Camera can be queried either for an API-specific or API-independent (Direct3D convention) projection matrix.

- To render with 1:1 texel-to-pixel mapping, on Direct3D9 UV coordinates have to be shifted a half-pixel to the right and down, or alternatively vertex positions can be shifted a half-pixel left and up. The required shift can be queried with the function \ref Graphics::GetPixelUVOffset "GetPixelUVOffset()".

- On Direct3D the depth-stencil surface can be equal or larger in size than the color rendertarget. On OpenGL the sizes must always match. Furthermore, OpenGL can not use the backbuffer depth-stencil surface when rendering to a texture. To overcome these limitations, Graphics will create correctly sized depth-stencil surfaces on demand whenever a texture is set as a color rendertarget, and a null depth-stencil is specified.

- On Direct3D9 the viewport will be reset to full size when the first color rendertarget is changed. On OpenGL & Direct3D11 this does not happen. To ensure correct operation on both APIs, always use this sequence: first set the rendertargets, then the depth-stencil surface and finally the viewport.

- On OpenGL modifying a texture will cause it to be momentarily set on the first texture unit. If another texture was set there, the assignment will be lost. Graphics performs a check to not assign textures redundantly, so it is safe and recommended to always set all needed textures before rendering.

- Modifying an index buffer on OpenGL will similarly cause the existing index buffer assignment to be lost. Therefore, always set the vertex and index buffers before rendering.

- %Shader resources are stored in different locations depending on the API: bin/CoreData/Shaders/HLSL for Direct3D, and bin/CoreData/Shaders/GLSL for OpenGL.

- To ensure similar UV addressing for render-to-texture viewports on both APIs, on OpenGL texture viewports will be rendered upside down.

- Direct3D11 is strict about vertex attributes referenced by shaders. A model will not render (input layout fails to create) if the shader for example asks for UV coordinates and the model does not have them. For this particular case, see the NOUV define in LitSolid shader, which is defined in the NoTexture family of techniques to prevent the attempted reading of UV coords.

- Alpha-to-coverage is not supported on Direct3D9.

OpenGL ES 2.0 has further limitations:

- Of the DXT formats, only DXT1 compressed textures will be uploaded as compressed, and only if the EXT_texture_compression_dxt1 extension is present. Other DXT formats will be uploaded as uncompressed RGBA. ETC1 (Android) and PVRTC (iOS) compressed textures are supported through the .ktx and .pvr file formats.

- %Texture formats such as 16-bit and 32-bit floating point are not available. Corresponding integer 8-bit formats will be returned instead.

- %Light pre-pass and deferred rendering are not supported due to missing multiple rendertarget support, and limited rendertarget formats.

- Wireframe and point fill modes are not supported.

- Due to texture unit limit (usually 8), point light shadow maps are not supported.

- To reduce fillrate, the stencil buffer is not reserved and the stencil test is not available. As a consequence, the light stencil masking optimization is not used.

- For improved performance, shadow mapping quality is reduced: there is no smooth PCF filtering and directional lights do not support shadow cascades. Consider also using the simple shadow quality (1 sample) to avoid dependent texture reads in the pixel shader, which have an especially high performance cost on iOS hardware.

- Custom clip planes are not currently supported.

- 3D and 2D array textures are not currently supported.

\page VertexBuffers Vertex buffers

%Geometry data is defined by VertexBuffer objects, which hold a number of vertices of a certain vertex format. For rendering, the data is uploaded to the GPU, but optionally a shadow copy of
the vertex data can exist in CPU memory, see \ref VertexBuffer::SetShadowed "SetShadowed()" to allow e.g. raycasts into the geometry without having to lock and read GPU memory.

The vertex format can be defined in two ways by two overloads of \ref VertexBuffer::SetSize "SetSize()":

1) With a bitmask representing hardcoded vertex element semantics and datatypes. Each of the following elements may or may not be present, but the order or datatypes may not change. The order is defined by the LegacyVertexElement enum in GraphicsDefs.h, while bitmask defines exist as MASK_POSITION, MASK_NORMAL etc.

- Position (%Vector3)
- Normal (%Vector3)
- %Color (unsigned char[4], normalized)
- Texcoord1 (%Vector2)
- Texcoord2 (%Vector2)
- Cubetexcoord1 (%Vector3)
- Cubetexcoord2 (%Vector3)
- Tangent (V%ector4)
- Blendweights (float[4])
- Blendindices (unsigned char[4])
- Instancematrix1-3 (%Vector4)
- %Object index (int, not supported on D3D9)

Note that the texcoord numbers are misleading as the actual texcoord inputs in shaders are zero-based. Instancematrix1-3 are reserved to be used by the engine for instancing and map to shader texcoord inputs 4-6.

2) By defining VertexElement structures, which tell the data type, semantic, and zero-based semantic index (for e.g. multiple texcoords), and whether the data is per-vertex or per-instance data.
This allows to freely define the order and meaning of the elements. However for 3D objects, the first element should always be "Position" and use the Vector3 type to ensure e.g. raycasts and occlusion rendering work properly.

The third parameter of \ref VertexBuffer::SetSize "SetSize()" is whether to create the buffer as static or dynamic. This is a hint to the underlying graphics API how to allocate the buffer data. Dynamic will suit frequent (every frame) modification better, while static has likely better overall performance for world geometry rendering.

After the size and format are defined, the vertex data can be set either by calling \ref VertexBuffer::SetData "SetData()" / \ref VertexBuffer::SetDataRange "SetDataRange()" or locking the vertex buffer for access, writing the data to the memory space returned from the lock, then unlocking when done.

\section VertexBuffers_MultipleBuffers Multiple vertex buffers

Multiple vertex buffers can be set to the Graphics subsystem at once, or defined into a drawable's Geometry definition for rendering.

In case the buffers both contain the same semantic, for example position, a higher index buffer overrides a lower buffer index. This is used by the AnimatedModel component to apply vertex morphs: it creates a separate clone vertex buffer which overrides the original model's position, normal and tangent data, and assigns it on index 1 while index 0 is the original model's vertex buffer.

A vertex buffer should either only contain per-vertex data, or per-instance data. Instancing in the high-level rendering (Renderer & View classes) works by momentarily appending the instance vertex buffer to the geometry being rendered in an instanced fashion.

\section VertexBuffers_IndexBuffers Index buffers

A vertex buffer is often accompanied by an index buffer (IndexBuffer class) to allow indexed rendering which avoids repeating the same vertices over and over. Its API is similar to vertex buffers, but an index buffer only needs to define the number of indices, whether the indices are 16- or 32-bit (largeIndices flag) and whether the buffer is dynamic.

\page Materials Materials

Material and Technique resources define how to render 3D scene geometry. On the disk, they are XML or JSON data. Default and example materials exist in the bin/CoreData/Materials & bin/Data/Materials subdirectories, and techniques exist in the bin/CoreData/Techniques subdirectory.

A material defines the textures, shader parameters and culling & fill mode to use, and refers to one or several techniques. A technique defines the actual rendering passes, the shaders to use in each, and all other rendering states such as depth test, depth write, and blending.

A material definition looks like this:

\code
<material>
    <technique name="TechniqueName" quality="q" loddistance="d" />
    <texture unit="diffuse|normal|specular|emissive|environment" name="TextureName" />
    <texture ... />
    <shader vsdefines="DEFINE1 DEFINE2" psdefines="DEFINE3 DEFINE4" />
    <parameter name="name" value="x y z w" />
    <parameter ... />
    <cull value="cw|ccw|none" />
    <shadowcull value="cw|ccw|none" />
    <fill value="solid|wireframe|point" />
    <depthbias constant="x" slopescaled="y" />
    <alphatocoverage enable="true|false" />
    <renderorder value="x" />
    <occlusion enable="true|false" />
</material>
\endcode

Several techniques can be defined for different quality levels and LOD distances. %Technique quality levels are specified from 0 (low) to 2 (high). When rendering, the highest available technique that does not exceed the Renderer's material quality setting will be chosen, see \ref Renderer::SetMaterialQuality "SetMaterialQuality()".

The techniques for different LOD levels and quality settings must appear in a specific order:

- Most distant & highest quality
- ...
- Most distant & lowest quality
- Second most distant & highest quality
- ...

%Material shader parameters can be floats or vectors up to 4 components, or matrices.

Default culling mode is counterclockwise. The shadowcull element specifies the culling mode to use in the shadow pass. Note that material's depth bias settings do not apply in the shadow pass; during shadow rendering the light's depth bias is used instead.

Render order is a 8-bit unsigned value that can be used to affect rendering order within a pass, overriding state or distance sorting. The default value is 128; smaller values will render earlier, and larger values later. One example use of render order is to ensure that materials which use discard in pixel shader (ALPHAMASK define) are rendered after full opaques to ensure the hardware depth buffer will behave optimally; in this case the render order should be increased. Read below for caveats regarding it.

Occlusion flag allows to disable software occlusion rendering per material, for example if parts of a model are transparent. By default occlusion is enabled.

Materials can optionally set shader compilation defines (vsdefines & psdefines). In this case they will be added to the techniques' own compilation defines, and the techniques are cloned as necessary
to ensure uniqueness.

Enabling alpha-to-coverage on the material enables it on all passes. Alternatively it can be enabled per-pass in the technique for fine-grained control.

\section Materials_Textures Material textures

Diffuse maps specify the surface color in the RGB channels. Optionally they can use the alpha channel for blending and alpha testing. They should preferably be compressed to DXT1 (no alpha or 1-bit alpha) or DXT5 (smooth alpha) format.

Normal maps encode the tangent-space surface normal for normal mapping. There are two options for storing normals, which require choosing the correct material technique, as the pixel shader is different in each case:

- Store as RGB. In this case use the DiffNormal techniques. This is the default used by AssetImporter, to ensure no conversion of normal textures needs to happen.
- Store as xGxR, ie. Y-component in the green channel, and X-component in the alpha. Z will be reconstructed in the pixel shader. This encoding lends itself well to DXT5 compression. You need to use the pixel shader define PACKEDNORMAL in your materials; refer to the Stone example materials. To convert normal maps to this format, you can use AMD's The Compressonator utility, see https://developer.amd.com/Resources/archive/ArchivedTools/gpu/compressonator/Pages/default.aspx.

Make sure the normal map is oriented correctly: an even surface should have the color value R 0.5 G 0.5 B 1.0.

Models using a normal-mapped material need to have tangent vectors in their vertex data; the easiest way to ensure this is to use the switch -t (generate tangents) when using either AssetImporter or OgreImporter to import models to Urho3D format. If there are no tangents, the light attenuation on the normal-mapped material will behave in a completely erratic fashion.

Specular maps encode the specular surface color as RGB. Note that deferred rendering is only able to use monochromatic specular intensity from the G channel, while forward and light pre-pass rendering use fully colored specular. DXT1 format should suit these textures well.

Textures can have an accompanying XML file which specifies load-time parameters, such as addressing, mipmapping, and number of mip levels to skip on each quality level:

\code
<texture>
    <address coord="u|v|w" mode="wrap|mirror|clamp|border" />
    <border color="r g b a" />
    <filter mode="nearest|bilinear|trilinear|anisotropic|default" anisotropy="x" />
    <mipmap enable="false|true" />
    <quality low="x" medium="y" high="z" />
    <srgb enable="false|true" />
</texture>
\endcode

The sRGB flag controls both whether the texture should be sampled with sRGB to linear conversion, and if used as a rendertarget, pixels should be converted back to sRGB when writing to it. To control whether the backbuffer should use sRGB conversion on write, call \ref Graphics::SetSRGB "SetSRGB()" on the Graphics subsystem.

Anisotropy level can be optionally specified. If omitted (or if the value 0 is specified), the default from the Renderer class will be used.

\section Materials_CubeMapTextures Cube map textures

Using cube map textures requires an XML file to define the cube map face images, or a single image with layout. In this case the XML file *is* the texture resource name in material scripts or in LoadResource() calls.

Individual face images are defined in the XML like this: (see bin/Data/Textures/Skybox.xml for an example)

\code
<cubemap>
    <face name="PositiveX_ImageName" />
    <face name="NegativeX_ImageName" />
    <face name="PositiveY_ImageName" />
    <face name="NegativeY_ImageName" />
    <face name="PositiveZ_ImageName" />
    <face name="NegativeZ_ImageName" />
</cubemap>
\endcode

Using a single image texture and a layout is used like this:

\code
<cubemap>
    <image name="ImageName" layout="horizontal|horizontalnvidia|horizontalcross|verticalcross|blender" />
</cubemap>
\endcode

For the layout definitions, see http://www.cgtextures.com/content.php?action=tutorial&name=cubemaps and https://en.wikibooks.org/wiki/Blender_3D:_Noob_to_Pro/Build_a_skybox

\section Materials_3DTextures 3D textures

3D textures likewise require an XML file to describe how they should be loaded. The XML should contain either a "volume" or "colorlut" element, which defines the image to load with its "name" attribute. The "volume" mode requires that the image is in a format that supports 3D (volume) textures directly, for example DDS. The "colorlut" mode allows any format, and instead spreads out the Z slices of the volume image horizontally in a 2D image from the left to the right: for example LUTIdentity.png has 16 16x16 slices for a total image size 256x16.

\code
<texture3d>
    <colorlut name="LUTIdentity.png" />
</texture3d>
\endcode

Using a 3D texture for color correction postprocess (see bin/Data/PostProcess/ColorCorrection.xml) requires the 3D texture to be assigned to the "volume" texture unit, so that the effect knows to load the texture as the correct type. The lookup for the corrected color happens by using the original color's red channel as the X coordinate, the green channel as the Y coordinate, and blue as the Z. Therefore the identity LUT's slices (which shouldn't transform the color at all) grow red from left to right and green from top to bottom, and finally the slices themselves turn blue from left to right.

\section Materials_2DArrayTextures 2D array textures

2D array textures (Texture2DArray class) are available on OpenGL and Direct3D 11. They are also defined via an XML file defining the images to use on each array layer:

\code
<texturearray>
    <layer name="Layer1_ImageName" />
    <layer name="Layer2_ImageName" />
    <layer name="Layer3_ImageName" />
</texturearray>
\endcode

\section Materials_Techniques Techniques and passes

A technique definition looks like this:

\code
<technique vs="VertexShaderName" ps="PixelShaderName" vsdefines="DEFINE1 DEFINE2" psdefines="DEFINE3 DEFINE4" desktop="false|true" >
    <pass name="base|litbase|light|alpha|litalpha|postopaque|refract|postalpha|prepass|material|deferred|depth|shadow" desktop="false|true" >
        vs="VertexShaderName" ps="PixelShaderName" vsdefines="DEFINE1 DEFINE2" psdefines="DEFINE3 DEFINE4"
        vsexcludes="EXCLUDE1 EXCLUDE2" psexcludes="EXCLUDE3 EXCLUDE4"
        lighting="unlit|pervertex|perpixel"
        blend="replace|add|multiply|alpha|addalpha|premulalpha|invdestalpha|subtract|subtractalpha"
        [cull="cw|ccw|none"]
        depthtest="always|equal|less|lessequal|greater|greaterequal"
        depthwrite="true|false"
        alphatocoverage="true|false" />
    <pass ... />
    <pass ... />
</technique>
\endcode

The "desktop" attribute in either technique or pass allows to specify it requires desktop graphics hardware (exclude mobile devices.) Omitting it is the same as specifying false.

A pass should normally not define culling mode, but it can optionally specify it to override the value in the material.

Shaders are referred to by giving the name of a shader without path and file extension. For example "Basic" or "LitSolid". The engine will add the correct path and file extension (Shaders/HLSL/LitSolid.hlsl for Direct3D, and Shaders/GLSL/LitSolid.glsl for OpenGL) automatically. The same shader source file contains both the vertex and pixel shader. In addition, compilation defines can be specified, which are passed to the shader compiler. For example the define "DIFFMAP" typically enables diffuse mapping in the pixel shader.

Shaders and their compilation defines can be specified on both the technique and pass level. If a pass does not override the default shaders specified on the technique level, it still can specify additional compilation defines to be used. However, if a pass overrides the shaders, then the technique-level defines are not used.

As a material can set further shader defines, which would be applied to all passes, the "vsexcludes" and "psexcludes" mechanism allows per-pass control to prevent them from being included. This is intended for eliminating the compilation of unnecessary shader variations, for example a shadow shader attempting to read a normal map.

The technique definition does not need to enumerate shaders used for different geometry types (non-skinned, skinned, instanced, billboard) and different per-vertex and per-pixel light combinations. Instead the engine will add certain hardcoded compilation defines for these. See \ref Shaders "Shaders" for details.

The purposes of the different passes are:

- base: Renders ambient light, per-vertex lights and fog for an opaque object.
- litbase: Renders the first per-pixel light, ambient light and fog for an opaque object. This is an optional pass for optimization.
- light: Renders one per-pixel light's contribution additively for an opaque object.
- alpha: Renders ambient light, per-vertex lights and fog for a transparent object.
- litalpha: Renders one per-pixel light's contribution additively for a transparent object
- postopaque: Custom rendering pass after opaque geometry. Can be used to render the skybox.
- refract: Custom rendering pass after postopaque pass. Can sample the viewport texture from the environment texture unit to render refractive objects.
- postalpha: Custom rendering pass after transparent geometry.
- prepass: %Light pre-pass only - renders normals, specular power and depth to the G-buffer.
- material: %Light pre-pass only - renders opaque geometry final color by combining ambient light, per-vertex lights and per-pixel light accumulation.
- deferred: Deferred rendering only - renders ambient light and per-vertex lights to the output rendertarget, and diffuse albedo, normals, specular intensity + power and depth to the G-buffer.
- depth: Renders linear depth to a rendertarget for post-processing effects.
- shadow: Renders to a hardware shadow map (depth only) for shadow map generation.

More custom passes can be defined and referred to in the \ref RenderPaths "render path definition". For the built-in passes listed above, the lighting shader permutations to load (unlit, per-vertex or per-pixel) are recognized automatically, but for custom passes they need to be explicitly specified. The default is unlit.

The optional "litbase" pass reduces draw call count by combining ambient lighting with the first per-pixel light affecting an object. However, it has intentional limitations to not require too many shader permutations: there must be no vertex lights affecting the object, and the ambient lighting can not have a gradient. In case of excessive overdraw, it is possibly better not to define it, but instead allow the base pass (which is computationally very lightweight) to run first, initializing the Z buffer for later passes.

The refract pass requires pingponging the scene rendertarget to a texture, but this will not be performed if there is no refractive geometry to render, so there is no unnecessary cost to it.

\section Materials_RenderOrder Render order caveats

Render order works well when you know a material is going to render only a single pass, for example a deferred G-buffer pass. However when forward rendering and per-pixel lights are used, rendering of typical lit geometry can be split over the "base", "litbase" and "light" passes. If you use
render order combined with depth test manipulation to force some object to render in front of others, the pass order may not be obvious. "Base"
pass would be rendered first, but objects often don't use it, rather they render later as part of the forward light loop using the "litbase" pass. This may throw off the depth test manipulation and cause a different result than expected.

An easy fix is to simply disable the "litbase" optimization pass altogether, though this costs performance. This can be done globally from the forward renderpath (Bin/CoreData/RenderPaths/Forward.xml) by modifying the forwardlights command to read:

\code
<command type="forwardlights" pass="light" uselitbase="false" />
\endcode

\page Shaders Shaders

Urho3D uses an ubershader-like approach: permutations of each shader will be built with different compilation defines, to produce eg. static or skinned, deferred or forward or shadowed/unshadowed rendering.

The building of these permutations happens on demand: technique and renderpath definition files both refer to shaders and the compilation defines to use with them. In addition the engine will add inbuilt defines related to geometry type and lighting. It is not generally possible to enumerate beforehand all the possible permutations that can be built out of a single shader.

On Direct3D compiled shader bytecode is saved to disk in a "Cache" subdirectory next to the shader source code, so that the possibly time-consuming compile can be skipped on the next time the shader permutation is needed. On OpenGL such mechanism is not available.

\section Shaders_InbuiltDefines Inbuilt compilation defines

When rendering scene objects, the engine expects certain shader permutations to exist for different geometry types and lighting conditions. These correspond to the following compilation defines:

Vertex shader:

- NUMVERTEXLIGHTS=1,2,3 or 4: number of vertex lights influencing the object
- DIRLIGHT, SPOTLIGHT, POINTLIGHT: a per-pixel forward light is being used. Accompanied by the define PERPIXEL
- SHADOW: the per-pixel forward light has shadowing
- NORMALOFFSET: shadow receiver UV coordinates should be adjusted according to normals
- SKINNED, INSTANCED, BILLBOARD: choosing the geometry type

Pixel shader:

- DIRLIGHT, SPOTLIGHT, POINTLIGHT: a per-pixel forward light is being used. Accompanied by the define PERPIXEL
- CUBEMASK: the point light has a cube map mask
- SPEC: the per-pixel forward light has specular calculations
- SHADOW: the per-pixel forward light has shadowing
- SIMPLE_SHADOW, PCF_SHADOW, VSM_SHADOW: the shadow sampling quality that is to be used
- SHADOWCMP: use manual shadow depth compare, Direct3D9 only for DF16 & DF24 shadow map formats
- HEIGHTFOG: object's zone has height fog mode

\section Shaders_InbuiltUniforms Inbuilt shader uniforms

When objects or quad passes are being rendered, various engine inbuilt uniforms are set to assist with the rendering. Below is a partial list of the uniforms listed as HLSL data types. Look at the file Uniforms.glsl for the corresponding GLSL uniforms.

Vertex shader uniforms:

- float3 cAmbientStartColor: the start color value for a zone's ambient gradient
- float3 cAmbientEndColor: the end color value for a zone's ambient gradient
- float3 cCameraPos: camera's world position
- float cNearClip: camera's near clip distance
- float cFarClip: camera's far clip distance
- float cDeltaTime: the timestep of the current frame
- float4 cDepthMode: parameters for calculating a linear depth value between 0-1 to pass to the pixel shader in an interpolator.
- float cElapsedTime: scene's elapsed time value. Can be used to implement animating materials
- float4x3 cModel: the world transform matrix of the object being rendered
- float4x3 cView: the camera's view matrix
- float4x3 cViewInv: the inverse of the camera's view matrix (camera world transform)
- float4x4 cViewProj: the camera's concatenated view and projection matrices
- float4x3 cZone: zone's transform matrix; used for ambient gradient calculations

Pixel shader uniforms:

- float3 cAmbientColor: ambient color for a zone with no ambient gradient
- float3 cCameraPosPS: camera's world position
- float4 cDepthReconstruct: parameters for reconstructing a linear depth value between 0-1 from a nonlinear hardware depth texture sample.
- float cDeltaTimePS: the timestep of the current frame
- float cElapsedTimePS: scene's elapsed time value
- float3 cFogColor: the zone's fog color
- float4 cFogParams: fog calculation parameters (see Batch.cpp and Fog.hlsl for the exact meaning)
- float cNearClipPS: camera's near clip distance
- float cFarClipPS: camera's far clip distance

\section Shaders_Writing Writing shaders

Shaders must be written separately for HLSL (Direct3D) and GLSL (OpenGL). The built-in shaders try to implement the same functionality on both shader languages as closely as possible.

To get started with writing your own shaders, start with studying the most basic examples possible: the Basic, Shadow & Unlit shaders. Note the shader include files which bring common functionality, for example Uniforms.hlsl, Samplers.hlsl & Transform.hlsl for HLSL shaders.

Transforming the vertex (which hides the actual skinning, instancing or billboarding process) is a slight hack which uses a combination of macros and functions: it is safest to copy the following piece of code verbatim:

For HLSL:
\code
float4x3 modelMatrix = iModelMatrix;
float3 worldPos = GetWorldPos(modelMatrix);
oPos = GetClipPos(worldPos);
\endcode

For GLSL:
\code
mat4 modelMatrix = iModelMatrix;
vec3 worldPos = GetWorldPos(modelMatrix);
gl_Position = GetClipPos(worldPos);
\endcode

On both Direct3D and OpenGL the vertex and pixel shaders are written into the same file, and the entrypoint functions must be called VS() and PS(). In OpenGL mode one of these is transformed behind the scenes to the main() function required by GLSL. When compiling a vertex shader, the compilation define "COMPILEVS" is always present, and likewise "COMPILEPS" when compiling a pixel shader. These are heavily used in the shader include files to prevent constructs that are illegal for the "wrong" type of shader, and to reduce compilation time.

Vertex shader inputs need to be matched to vertex element semantics to render properly.. In HLSL semantics for inputs are defined in each shader with uppercase words (POSITION, NORMAL, TEXCOORD0 etc.) while in GLSL the default attributes are defined in Transform.glsl and are matched to the vertex element semantics with a case-insensitive string "contains" operation, with an optional number postfix to define the semantic index. For example iTexCoord is the first (semantic index 0) texture coordinate, and iTexCoord1 is the second (semantic index 1).

Uniforms must be prefixed in a certain way so that the engine understands them:

- c for uniform constants, for example cMatDiffColor. The c is stripped when referred to inside the engine, so it would be called "MatDiffColor" in eg. \ref Material::SetShaderParameter "SetShaderParameter()"
- s for texture samplers, for example sDiffMap.

In GLSL shaders it is important that the samplers are assigned to the correct texture units. If you are using sampler names that are not predefined in the engine like sDiffMap, just make sure there is a number somewhere in the sampler's name and it will be interpreted as the texture unit. For example the terrain shader uses texture units 0-3 in the following way:

\code
uniform sampler2D sWeightMap0;
uniform sampler2D sDetailMap1;
uniform sampler2D sDetailMap2;
uniform sampler2D sDetailMap3;
\endcode

The maximum number of bones supported for hardware skinning depends on the graphics API and is relayed to the shader code in the MAXBONES compilation define. Typically the maximum is 64, but is reduced to 32 on the Raspberry PI, and increased to 128 on Direct3D 11 & OpenGL 3. See also \ref Graphics::GetMaxBones "GetMaxBones()".

\section Shaders_API API differences

Direct3D9 and Direct3D11 share the same HLSL shader code, and likewise OpenGL 2, OpenGL 3, OpenGL ES 2 and WebGL share the same GLSL code. Macros and some conditional code are used to hide the API differences where possible.

When HLSL shaders are compiled for Direct3D11, the define D3D11 is present, and the following details need to be observed:

- Uniforms are organized into constant buffers. See the file Uniforms.hlsl for the built-in uniforms. See TerrainBlend.hlsl for an example of defining your own uniforms into the "custom" constant buffer slot.
- Both textures and samplers are defined for each texture unit. The macros in Samplers.hlsl (Sample2D, SampleCube etc.) can be used to write code that works on both APIs. These take the texture unit name without the 's' prefix.
- Vertex shader output position and pixel shader output color need to use the SV_POSITION and SV_TARGET semantics. The macros OUTPOSITION and OUTCOLOR0-3 can be used to select the correct semantic on both APIs. In the vertex shader, the output position should be specified last, as otherwise other output semantics may not function correctly. In general, it is necessary that the output semantics defined by the vertex shader are defined as pixel shader inputs in the same order. Otherwise the Direct3D shader compiler may assign the semantics wrong.

- On Direct3D11 the clip plane coordinate must be calculated manually. This is indicated by the CLIPPLANE compilation define, which is added automatically by the Graphics class. See for example the LitSolid.hlsl shader.
- Direct3D11 does not support luminance and luminance-alpha texture formats, but rather uses the R and RG channels. Therefore be prepared to perform swizzling in the texture reads as appropriate.
- Direct3D11 will fail to render if the vertex shader refers to vertex elements that don't exist in the vertex buffers.

For OpenGL, the define GL3 is present when GLSL shaders are being compiled for OpenGL 3+, the define GL_ES is present for OpenGL ES 2, WEBGL define is present for WebGL and RPI define is present for the Raspberry Pi. Observe the following differences:

- On OpenGL 3 GLSL version 150 will be used if the shader source code does not define the version. The texture sampling functions are different but are worked around with defines in the file Samplers.glsl. Likewise the file Transform.glsl contains macros to hide the differences in declaring vertex attributes, interpolators and fragment outputs.
- On OpenGL 3 luminance, alpha and luminance-alpha texture formats are deprecated, and are replaced with R and RG formats. Therefore be prepared to perform swizzling in the texture reads as appropriate.
- On OpenGL ES 2 precision qualifiers need to be used.

\section Shaders_Precaching Shader precaching

The shader variations that are potentially used by a material technique in different lighting conditions and rendering passes are enumerated at material load time, but because of their large amount, they are not actually compiled or loaded from bytecode before being used in rendering. Especially on OpenGL the compiling of shaders just before rendering can cause hitches in the framerate. To avoid this, used shader combinations can be dumped out to an XML file, then preloaded. See \ref Graphics::BeginDumpShaders "BeginDumpShaders()", \ref Graphics::EndDumpShaders "EndDumpShaders()" and \ref Graphics::PrecacheShaders "PrecacheShaders()" in the Graphics subsystem. The command line parameters -ds <file> can be used to instruct the Engine to begin dumping shaders automatically on startup.

Note that the used shader variations will vary with graphics settings, for example shadow quality simple/PCF/VSM or instancing on/off.

\page RenderPaths Render path

%Scene rendering and any post-processing on a Viewport is defined by its RenderPath object, which can either be read from an XML file or be created programmatically.

The render path consists of rendertarget definitions and commands. The commands are executed in order to yield the rendering result. Each command outputs either to the destination rendertarget & viewport (default if output definition is omitted), or one of the named rendertargets. MRT output is also possible. If the rendertarget is a cube map,
the face to render to (0-5) can also be specified.

A rendertarget's size can be either absolute or multiply or divide the destination viewport size. The multiplier or divisor does not need to be an integer number. Furthermore, a rendertarget can be declared "persistent" so that it will not be mixed with other rendertargets of the same size and format, and its contents can be assumed to be available also on subsequent frames.

Note that if you already have created a named rendertarget texture in code and have stored it into the resource cache by using \ref ResourceCache::AddManualResource "AddManualResource()" you can use it directly as an output (by referring to its name) without requiring a rendertarget definition for it.

The available commands are:

- clear: Clear any of color, depth and stencil. Color clear can optionally use the fog color from the Zone visible at the far clip distance.
- scenepass: Render scene objects whose \ref Materials "material technique" contains the specified pass. Will either be front-to-back ordered with state sorting, or back-to-front ordered with no state sorting. For deferred rendering, object lightmasks can be optionally marked to the stencil buffer. Vertex lights can optionally be handled during a pass, if it has the necessary shader combinations. Textures global to the pass can be bound to free texture units; these can either be the viewport, a named rendertarget, or a texture resource identified with its pathname.
- quad: Render a viewport-sized quad using the specified shaders and compilation defines. Textures can be bound and additionally shader parameters and the blend mode (default=replace) can be specified.
- forwardlights: Render per-pixel forward lighting for opaque objects with the specified pass name. Shadow maps are also rendered as necessary.
- lightvolumes: Render deferred light volumes using the specified shaders. G-buffer textures can be bound as necessary.
- renderui: Render the UI into the output rendertarget. Using this will cause the default %UI render to the backbuffer to be skipped.
- sendevent: Send an event with a specified string parameter ("event name"). This can be used to call custom code,typically custom low-level rendering, in the middle of the renderpath execution.

A render path can be loaded from a main XML file by calling \ref RenderPath::Load "Load()", after which other XML files (for example one for each post-processing effect) can be appended to it by calling \ref RenderPath::Append "Append()". Rendertargets and commands can be enabled or disabled by calling \ref RenderPath::SetEnabled "SetEnabled()" to switch eg. a post-processing effect on or off. To aid in this, both can be identified by tag names, for example the bloom effect uses the tag "Bloom" for all of its rendertargets and commands.

It is legal to both write to the destination viewport and sample from it during the same command: pingpong copies of its contents will be made automatically. If the viewport has hardware multisampling on, the multisampled backbuffer will be resolved to a texture before sampling it.

The render path XML definition looks like this:

\code
<renderpath>
    <rendertarget name="RTName" tag="TagName" enabled="true|false" cubemap="true|false" size="x y"|sizedivisor="x y"|sizemultiplier="x y"
<<<<<<< HEAD
        format="rgb|rgba|r32f|rgba16|rgba16f|rgba32f|rg16|rg16f|rg32f|lineardepth|readabledepth" filter="true|false" srgb="true|false" persistent="true|false" 
        multisample="x" autoresolve="true|false" />
    <command type="clear" tag="TagName" enabled="true|false" clearcolor="r g b a|fog" cleardepth="x" clearstencil="y" output="viewport|RTName" face="0|1|2|3|4|5" depthstencil="DSName" />
=======
        format="rgb|rgba|r32f|rgba16|rgba16f|rgba32f|rg16|rg16f|rg32f|lineardepth|readabledepth" filter="true|false" srgb="true|false" persistent="true|false" />
    <command type="clear" tag="TagName" enabled="true|false" color="r g b a|fog" depth="x" stencil="y" output="viewport|RTName" face="0|1|2|3|4|5" depthstencil="DSName" />
>>>>>>> 1017e82f
    <command type="scenepass" pass="PassName" sort="fronttoback|backtofront" marktostencil="true|false" vertexlights="true|false" metadata="base|alpha|gbuffer" depthstencil="DSName">
        <output index="0" name="RTName1" face="0|1|2|3|4|5" />
        <output index="1" name="RTName2" />
        <output index="2" name="RTName3" />
        <texture unit="unit" name="viewport|RTName|TextureName" />
    </command>
    <command type="quad" vs="VertexShaderName" ps="PixelShaderName" vsdefines="DEFINE1 DEFINE2" psdefines="DEFINE3 DEFINE4" blend="replace|add|multiply|alpha|addalpha|premulalpha|invdestalpha|subtract|subtractalpha" output="viewport|RTName" depthstencil="DSName" />
        <texture unit="unit" name="viewport|RTName|TextureName" />
        <parameter name="ParameterName" value="x y z w" />
    </command>
    <command type="forwardlights" pass="PassName" uselitbase="true|false" output="viewport|RTName" depthstencil="DSName" />
    <command type="lightvolumes"  vs="VertexShaderName" ps="PixelShaderName" output="viewport|RTName" depthstencil="DSName" />
        <texture unit="unit" name="viewport|RTName|TextureName" />
    </command>
    <command type="renderui" output="viewport|RTName" depthstencil="DSName" />
    <command type="sendevent" name="EventName" />
</renderpath>
\endcode

For examples of renderpath definitions, see the default forward, deferred and light pre-pass renderpaths in the bin/CoreData/RenderPaths directory, and the postprocess renderpath definitions in the bin/Data/PostProcess directory.

\section RenderPaths_Depth Depth-stencil handling and reading scene depth

Normally needed depth-stencil surfaces are automatically allocated when the render path is executed.

The special "lineardepth" (synonym "depth") format is intended for storing scene depth in deferred rendering. It is not an actual hardware depth-stencil texture, but a 32-bit single channel (R) float rendertarget. (On OpenGL2 it's RGBA instead, due to the limitation of all color buffers having to be the same format. The shader include file Samplers.glsl in bin/CoreData/Shaders/GLSL provides functions to encode and decode linear depth to RGB.)

Writing depth manually to a rendertarget, while using a non-readable depth-stencil surface ensures best compatibility and prevents any conflicts from using both depth test and manual depth sampling at the same time.

There is also a possibility to define a readable hardware depth texture, and instruct the render path to use it instead. Availability for this must first be checked with the function \ref Graphics::GetReadableDepthSupport "GetReadableDepthSupport()". On Direct3D9 this will use the INTZ "hack" format. To define a readable depth-stencil texture, use the format "readabledepth" (synonym "hwdepth") and set it as the depth-stencil by using the "depthstencil" attribute in render path commands. Note that you must set it in every command where you want to use it, otherwise an automatically allocated depth-stencil will be used. Note also that the existence of a stencil channel is not guaranteed, so stencil masking optimizations for lights normally used by the Renderer & View classes will be disabled.

In the special case of a depth-only rendering pass you can set the readable depth texture directly as the "output" and don't need to specify the "depthstencil" attribute at all.

After the readable depth texture has been filled, it can be bound to a texture unit in any subsequent commands. Pixel shaders should use the ReconstructDepth() helper function to reconstruct a linear depth value between 0-1 from the nonlinear hardware depth value. When the readable depth texture is bound for sampling, depth write is automatically disabled, as both modifying and sampling the depth would be undefined.

An example render path for readable hardware depth exists in bin/CoreData/RenderPaths/ForwardHWDepth.xml:

\code
<renderpath>
    <rendertarget name="depth" sizedivisor="1 1" format="readabledepth" />
    <command type="clear" depth="1.0" output="depth" />
    <command type="scenepass" pass="shadow" output="depth" />
    <command type="clear" color="fog" depthstencil="depth" />
    <command type="scenepass" pass="base" vertexlights="true" metadata="base" depthstencil="depth" />
    <command type="forwardlights" pass="light" depthstencil="depth" />
    <command type="scenepass" pass="postopaque" depthstencil="depth" />
    <command type="scenepass" pass="refract" depthstencil="depth">
        <texture unit="environment" name="viewport" />
    </command>
    <command type="scenepass" pass="alpha" vertexlights="true" sort="backtofront" metadata="alpha" depthstencil="depth"  />
    <command type="scenepass" pass="postalpha" sort="backtofront" depthstencil="depth" />
</renderpath>
\endcode

The render path starts by allocating a readable depth-stencil texture the same size as the destination viewport, clearing its depth, then rendering a depth-only pass to it. Next the destination color rendertarget is cleared normally, while the readable depth texture is used as the depth-stencil for that and all subsequent commands. Any command after the depth render pass could now bind the depth texture to an unit for sampling, for example for smooth particle or SSAO effects.

The ForwardDepth.xml render path does the same, but using a linear depth rendertarget instead of a hardware depth texture. The advantage is better compatibility (guaranteed to work without checking \ref Graphics::GetReadableDepthSupport "GetReadableDepthSupport()") but it has worse performance as it will perform an additional full scene rendering pass.

\section RenderPaths_ForwardLighting Forward lighting special considerations

Otherwise fully customized scene render passes can be specified, but there are a few things to remember related to forward lighting:

- The opaque base pass must be tagged with metadata "base". When forward lighting logic does the lit base pass optimization, it will search for a pass with the word "lit" prepended, ie. if your custom opaque base pass is
  called "custombase", the corresponding lit base pass would be "litcustombase".
- The transparent base pass must be tagged with metadata "alpha". For lit transparent objects, the forward lighting logic will look for a pass with the word "lit" prepended, ie. if the custom alpha base pass is called "customalpha", the corresponding lit pass is "litcustomalpha". The lit drawcalls will be interleaved with the transparent base pass, and the scenepass command should have back-to-front sorting enabled.
- If forward and deferred lighting are mixed, the G-buffer writing pass must be tagged with metadata "gbuffer" to prevent geometry being double-lit also with forward lights.
- Remember to mark the lighting mode (per-vertex / per-pixel) into the techniques which define custom passes, as the lighting mode can be guessed automatically only for the known default passes.
- The forwardlights command can optionally disable the lit base pass optimization without having to touch the material techniques, if a separate opaque ambient-only base pass is needed. By default the optimization is enabled.

\section RenderPaths_PostProcess Post-processing effects special considerations

Post-processing effects are usually implemented by using the quad command. When using intermediate rendertargets that are of different size than the viewport rendertarget, it is often necessary in shaders to reference their (inverse) size and the half-pixel offset for Direct3D9. These shader uniforms are automatically attempted to be assigned for named rendertargets. For an example look at the bloom postprocess shaders: because there is a rendertarget called BlurH, each quad command in the renderpath will attempt to set the shader uniforms cBlurHInvSize and cBlurHOffsets (both Vector2.) Note that setting shader uniforms is case insensitive.

In OpenGL post-processing shaders it is important to distinguish between sampling a rendertarget texture and a regular texture resource, because intermediate rendertargets (such as the G-buffer) may be vertically inverted. Use the GetScreenPos() or GetQuadTexCoord() functions to get rendertarget UV coordinates from the clip coordinates; this takes flipping into account automatically. For sampling a regular texture, use GetQuadTexCoordNoFlip() function, which requires world coordinates instead of clip coordinates.

\page Lights Lights and shadows

Lights in Urho3D can be directional, point, or spot lights, either per-pixel or per-vertex. Shadow mapping is supported for all per-pixel lights.

A directional light's position has no effect, as it's assumed to be infinitely far away, only its rotation matters. It casts orthographically projected shadows. For increasing the shadow quality, cascaded shadow mapping (splitting the view into several shadow maps along the Z-axis) can be used.

Point lights are spherical in shape. When a point light casts shadows, it will be internally split into 6 spot lights with a 90 degree FOV each. This is very expensive rendering-wise, so shadow casting point lights should be used sparingly.

Spot lights have FOV & aspect ratio values like cameras to define the shape of the light cone.

Both point and spot lights in per-pixel mode use an attenuation ramp texture to determine how the intensity varies with distance. In addition they have a shape texture, 2D for spot lights, and an optional cube texture for point lights. It is important that the spot light's shape texture has black at the borders, and has mipmapping disabled, otherwise there will be "bleeding" artifacts at the edges of the light cone.

Per-vertex mode is enabled on a light by calling \ref Light::SetPerVertex "SetPerVertex()". Per-vertex lights are evaluated during each object's ambient light and fog calculations and can be substantially faster than per-pixel lights. There is currently a maximum of 4 per-vertex lights for each object; if this number is exceeded, only the brightest per-vertex lights affecting the object will be rendered.

\section Lights_LightColor Light color

A light's color and strength are controlled by three values: \ref Light::SetColor "color", \ref Light::SetSpecularIntensity "specular intensity", and \ref Light::SetBrightness "brightness multiplier".

The brightness multiplier is applied to both the color and specular intensity to yield final values used in rendering. This can be used to implement fades or flickering without affecting the original color.

A specular intensity of 0 disables specular calculations from a per-pixel light, resulting in faster GPU calculations. Per-vertex lights never use specular calculations.

Negative (subtractive) lights can be achieved by setting either the color components or the brightness multiplier to a negative value. These can be used to locally reduce the ambient light level, for example to create a dark cave. Negative per-pixel lights will not work in light pre-pass rendering mode, as it uses a light accumulation buffer with a black initial value, so there is nothing to subtract from.

Lights can alternatively enable the use of physical values, in which case the brightness multiplier is specified in lumens, and a light temperature value in Kelvin becomes available to also modulate the color (typically the color value itself would be left white in this case.) See \ref Light::SetUsePhysicalValues "SetUsePhysicalValues()" and \ref Light::SetTemperature "SetTemperature()".

\section Lights_LightCulling Light culling

When occlusion is used, a light will automatically be culled if its bounding box is fully behind an occluder. However, directional lights have an infinite bounding box, and can not be culled this way.

It is possible to limit which objects are affected by each light, by calling \ref Drawable::SetLightMask "SetLightMask()" on both the light and the objects. The lightmasks of the light and objects are ANDed to check whether the light should have effect: the light will only illuminate an object if the result is nonzero. By default objects and lights have all bits set in their lightmask, thus passing this test always.

\ref Zone "Zones" can also be used for light culling. When an object is inside a zone, its lightmask will be ANDed with the zone's lightmask before testing it against the lights' lightmasks. Using this mechanism, objects can change their accepted light set dynamically as they move through the scene.

Care must be utilized when doing light culling with lightmasks, because they easily create situations where a light's influence is cut off unnaturally. However, they can be helpful in preventing light spill into undesired areas, for example lights inside one room bleeding into another, without having to resort into shadow-casting lights.

In light pre-pass and deferred rendering, light culling happens by writing the objects' lightmasks to the stencil buffer during G-buffer rendering, and comparing the stencil buffer to the light's light mask when rendering light volumes. In this case lightmasks are limited to the low 8 bits only.

\section Lights_ShadowedLights Shadowed lights

Shadow rendering is easily the most complex aspect of using lights, and therefore a wide range of per-light parameters exists for controlling the shadows:

- BiasParameters: define constant & slope-scaled depth bias values and normal offset for preventing self-shadowing artifacts. In practice, need to be determined experimentally. Orthographic (directional) and projective (point and spot) shadows may require rather different bias values. Normal offset is an alternative shadow biasing method which is based on modifying the shadow receiver UV coordinates in the direction of the receiver geometry normal, rather than modifying the depth during shadow rendering. Yet another way of fighting self-shadowing issues is to render shadowcaster backfaces, see \ref Rendering_Materials "Materials".

- CascadeParameters: these have effect only for directional lights. They specify the far clip distance of each of the cascaded shadow map splits (maximum 4), and the fade start point relative to the maximum shadow range. Unused splits can be set to far clip 0. This structure also includes the biasAutoAdjust setting for adjusting the depth bias automatically based on cascade split distance. By default it is on at 1x strength (value 1) but could be disabled (value 0) or adjusted stronger (values larger than 1.)

- FocusParameters: these have effect for directional and spot lights, and control techniques to increase shadow map resolution. They consist of focus enable flag (allows focusing the shadow camera on the visible shadow casters & receivers), nonuniform scale enable flag (allows better resolution), automatic size reduction flag (reduces shadow map resolution when the light is far away), and quantization & minimum size parameters for the shadow camera view.

Additionally there are shadow fade distance, shadow intensity, shadow resolution, shadow near/far ratio and shadow max extrusion parameters:

- If both shadow distance and shadow fade distance are greater than zero, shadows start to fade at the shadow fade distance, and vanish completely at the shadow distance.

- Shadow intensity defines how dark the shadows are, between 0.0 (maximum darkness, the default) and 1.0 (fully lit.)

- The shadow resolution parameter scales the global shadow map size set in Renderer to determine the actual shadow map size. Maximum is 1.0 (full size) and minimum is 0.125 (one eighth size.) Choose according to the size and importance of the light; smaller shadow maps will be less performance hungry.

- The shadow near/far ratio controls shadow camera near clip distance for point & spot lights. The default ratio is 0.002, which means a light with range 100 would have its shadow camera near plane set at the distance of 0.2. Set this as high as you can for better shadow depth resolution, but note that the bias parameters will likely have to be adjusted as well.

- The shadow max extrusion distance controls how far from the view position directional light shadow cameras are positioned. The effective value will be the minimum of this parameter and the camera far clip distance. The default is 1000; increase this if you have shadow cascades to a far distance and are using tall objects, and notice missing shadows. The extrusion distance affects shadow map depth resolution and therefore the effect of shadow bias parameters.

\section Lights_ShadowGlobal Global shadow settings

The shadow map base resolution and quality (bit depth & sampling mode) are set through functions in the Renderer subsystem, see \ref Renderer::SetShadowMapSize "SetShadowMapSize()" and \ref Renderer::SetShadowQuality "SetShadowQuality()".

The shadow quality enum allows choosing also variance (VSM) shadows instead of the default hardware depth shadows. VSM shadows behave markedly differently; depth bias settings are no longer relevant, but you should make sure all your large surfaces (also ground & terrain) are marked as shadow casters, otherwise shadows cast by objects moving over them can appear unnaturally thin. For VSM shadows, see the functions \ref Renderer::SetShadowSoftness "SetShadowSoftness()" and \ref Renderer::SetVSMShadowParameters "SetVSMShadowParameters()" to control the softness (blurring) and in-shadow detection behavior. Instead of self-shadowing artifacts common with hardware depth shadows, you may encounter light bleeding when shadow casting surfaces are close in light direction to each other, which adjusting the VSM shadow parameters may help.

\section Lights_ShadowMapReuse Shadow map reuse

The Renderer can be configured to either reuse shadow maps, or not. To reuse is the default, use \ref Renderer::SetReuseShadowMaps "SetReuseShadowMaps()" to change.

When reuse is enabled, only one shadow texture of each shadow map size needs to be reserved, and shadow maps are rendered "on the fly" before rendering a single shadowed light's contribution onto opaque geometry. This has the downside that shadow maps are no longer available during transparent geometry rendering, so transparent objects will not receive shadows.

When reuse is disabled, all shadow maps are rendered before the actual scene rendering. Now multiple shadow textures need to be reserved based on the number of simultaneous shadow casting lights. See the function \ref Renderer::SetNumShadowMaps "SetNumShadowMaps()". If there are not enough shadow textures, they will be assigned to the closest/brightest lights, and the rest will be rendered unshadowed. Now more texture memory is needed, but the advantage is that also transparent objects can receive shadows.

\section Lights_ShadowCulling Shadow culling

Similarly to light culling with lightmasks, shadowmasks can be used to select which objects should cast shadows with respect to each light. See \ref Drawable::SetShadowMask "SetShadowMask()". A potential shadow caster's shadow mask will be ANDed with the light's lightmask to see if it should be rendered to the light's shadow map. Also, when an object is inside a zone, its shadowmask will be ANDed with the zone's shadowmask as well. By default all bits are set in the shadowmask.

For an example of shadow culling, imagine a house (which itself is a shadow caster) containing several objects inside, and a shadowed directional light shining in from the windows. In that case shadow map rendering can be avoided for objects already in shadow by clearing the respective bit from their shadowmasks.


\page SkeletalAnimation Skeletal animation

The AnimatedModel component renders GPU-skinned geometry and is capable of skeletal animation. When a model is assigned to it using \ref AnimatedModel::SetModel "SetModel()", it creates a bone node hierarchy under its scene node, and these bone nodes can be moved and rotated to animate.

There are two ways to play skeletal animations:

- Manually, by adding or removing animation states to the AnimatedModel, and advancing their time positions & weights, see \ref AnimatedModel::AddAnimationState "AddAnimationState()", \ref AnimatedModel::RemoveAnimationState "RemoveAnimationState()", \ref AnimationState::AddTime "AddTime()" and \ref AnimationState::SetWeight "SetWeight()".
- Using the AnimationController helper component: create it into the same scene node as the AnimatedModel, and use its functions, such as \ref AnimationController::Play "Play()" and \ref AnimationController::Stop "Stop()". AnimationController will advance the animations automatically during scene update. It also enables automatic network synchronization of animations, which the AnimatedModel does not do on its own.

Note that AnimationController does not by default stop non-looping animations automatically once they reach the end, so their final pose will stay in effect. Rather they must either be stopped manually, or the \ref AnimationController::SetAutoFade "SetAutoFade()" function can be used to make them automatically fade out once reaching the end.

\section SkeletalAnimation_Blending Animation blending

%Animation blending uses the concept of numbered layers. Layer numbers are unsigned 8-bit integers, and the active \ref AnimationState "AnimationStates" on each layer are processed in order from the lowest layer to the highest. As animations are applied by lerp-blending between absolute bone transforms, the effect is that the higher layer numbers have higher priority, as they will remain in effect last.

By default an Animation is played back by using all the available bone tracks. However an animation can be only partially applied by setting a start bone, see \ref AnimationState::SetStartBone "SetStartBone()". Once set, the bone tracks will be applied hierarchically starting from the start bone. For example, to apply an animation only to a bipedal character's upper body, which is typically parented to the spine bone, one could set the spine as the start bone.

It is also possible to enable additive (difference) blending mode on an animation, by using \ref AnimationState::SetBlendMode "SetBlendMode()" with the ABM_ADDITIVE parameter. In this mode the AnimationState applies a difference of the animation pose to the model's base pose, instead of straightforward lerp blending. This allows an animation to be applied "on top" of the other animations, but the end result can be unpredictable in case of large difference from the base pose. Additive animations should reside on higher priority layers than lerp blended animations or otherwise the lerp blending will "blend out" the additive animation.

\section SkeletalAnimation_Triggers Animation triggers

Animations can be accompanied with trigger data that contains timestamped Variant data to be interpreted by the application. This trigger data is in XML format next to the animation file itself. When an animation contains triggers, the AnimatedModel's scene node sends the E_ANIMATIONTRIGGER event each time a trigger point is crossed. The event data contains the timestamp, the animation name, and the variant data. Triggers will fire when the animation is advanced using \ref AnimationState::AddTime "AddTime()", but not when setting the absolute animation time position.

The trigger data definition is below. Either normalized (0 = animation start, 1 = animation end) or non-normalized (time in seconds) timestamps can be used. See bin/Data/Models/Ninja_Walk.xml and bin/Data/Models/Ninja_Stealth.xml for examples; NinjaSnowWar implements footstep particle effects using animation triggers.

\code
<animation>
    <trigger time="t" normalizedtime="t" type="Int|Bool|Float|String..." value="x" />
    <trigger ... />
</animation>
\endcode

\section SkeletalAnimation_ManualControl Manual bone control

By default an AnimatedModel's bone nodes are reset on each frame, after which all active animation states are applied to the bones. This mechanism can be turned off per-bone basis to allow manual bone control. To do this, query a bone from the AnimatedModel's skeleton and set its \ref Bone::animated_ "animated_" member variable to false. For example:

\code
Bone* headBone = model->GetSkeleton().GetBone("Bip01_Head");
if (headBone)
    headBone->animated_ = false;
\endcode

\section SkeletalAnimation_CombinedModels Combined skinned models

To create a combined skinned model from many parts (for example body + clothes), several AnimatedModel components can be created to the same scene node. These will then share the same bone nodes. The component that was first created will be the "master" model which drives the animations; the rest of the models will just skin themselves using the same bones. For this to work, all parts must have been authored from a compatible skeleton, with the same bone names. The master model should have all the bones required by the combined whole (for example a full biped), while the other models may omit unnecessary bones. Note that if the parts contain compatible vertex morphs (matching names), the vertex morph weights will also be controlled by the master model and copied to the rest.

\section SkeletalAnimation_NodeAnimation Node animations

Animations can also be applied outside of an AnimatedModel's bone hierarchy, to control the transforms of named nodes in the scene. The AssetImporter utility will automatically save node animations in both model or scene modes to the output file directory.

Like with skeletal animations, there are two ways to play back node animations:

- Instantiate an AnimationState yourself, using the constructor which takes a root scene node (animated nodes are searched for as children of this node) and an animation pointer. You need to manually advance its time position, and then call \ref AnimationState::Apply "Apply()" to apply to the scene nodes.
- Create an AnimationController component to the root scene node of the animation. This node should not contain an AnimatedModel component. Use the AnimationController to play back the animation just like you would play back a skeletal animation.

%Node animations do not support blending, as there is no initial pose to blend from. Instead they are always played back with full weight. Note that the scene node names in the animation and in the scene must match exactly, otherwise the animation will not play.


\page Particles Particle systems

The ParticleEmitter class derives from BillboardSet to implement a particle system that updates automatically.

The parameters of the particle system are stored in a ParticleEffect resource class, which uses XML format. Call \ref ParticleEmitter::SetEffect "SetEffect()" to assign the effect resource to the emitter. Most of the parameters can take either a single value, or minimum and maximum values to allow for random variation. See below for all supported parameters:

\code
<particleemitter>
    <material name="MaterialName" />
    <updateinvisible enable="true|false" />
    <relative enable="true|false" />
    <scaled enable="true|false" />
    <sorted enable="true|false" />
    <fixedscreensize enable="true|false" />
    <emittertype value="sphere|box" />
    <emittersize value="x y z" />
    <emitterradius value="x" />
    <direction min="x1 y1 z1" max="x2 y2 z2" />
    <constantforce value="x y z" />
    <dampingforce value="x" />
    <activetime value="t" />
    <inactivetime value="t" />
    <interval min="t1" max="t2" />
    <emissionrate min="t1" max="t2" />
    <particlesize min="x1 y1" max="x2 y2" />
    <timetolive min="t1" max="t2" />
    <velocity min="x1" max="x2" />
    <rotation min="x1" max="x2" />
    <rotationspeed min="x1" max="x2" />
    <sizedelta add="x" mul="y" />
    <color value="r g b a" />
    <colorfade color="r g b a" time="t" />
    <texanim uv="u1 v1 u2 v2" time="t" />
</particleemitter>
\endcode

Notes:

- Zero active or inactive time period means infinite.
- Interval is the reciprocal of emission rate. Either can be used to define the rate at which new particles are emitted.
- Instead of defining a single color element, several colorfade elements can be defined in time order to describe how the particles change color over time.
- Use several texanim elements to define a texture animation for the particles.

\page Zones Zones

A Zone controls ambient lighting and fogging. Each geometry object determines the zone it is inside (by testing against the zone's oriented bounding box) and uses that zone's ambient light color, fog color and fog start/end distance for rendering. For the case of multiple overlapping zones, zones also have an integer priority value, and objects will choose the highest priority zone they touch.

The viewport will be initially cleared to the fog color of the zone found at the camera's far clip distance. If no zone is found either for the far clip or an object, a default zone with black ambient and fog color will be used.

Zones have three special flags: height fog mode, override mode and ambient gradient.

- When height fog mode is enabled, objects inside the zone receive height fog in addition of distance fog. The fog's \ref Zone::SetFogHeight "height level" is specified relative to the zone's world position. The width of the fog band on the Y-axis is specified by the \ref Zone::SetFogHeightScale "fog height scale" parameter.
- If the camera is inside a zone with override mode enabled, all rendered objects will use that zone's ambient and fog settings, instead of the zone they belong to. This can be used for example to implement an underwater effect.
- When ambient gradient mode is enabled, the zone's own ambient color value is not used, but instead it will look for two highest-priority neighbor zones that touch it at the minimum and maximum Z face of its oriented bounding box: any objects inside will then get a per-vertex ambient color fade between the neighbor zones' ambient colors. To ensure objects use the gradient zone when inside it, the gradient zone should have higher priority than the neighbor zones. The gradient is always oriented along the gradient zone's local Z axis.

Like lights, zones also define a lightmask and a shadowmask (with all bits set by default.) An object's final lightmask for light culling is determined by ANDing the object lightmask and the zone lightmask. The final shadowmask is also calculated in the same way.

Finally, zones can optionally define a texture, see \ref Zone::SetZoneTexture "SetZoneTexture()". This should be either a cube or 3D texture that will be bound to the zone texture unit (TU_ZONE) when rendering objects within the zone. This could be used to achieve for example precomputed environment reflections, ambient lighting or ambient occlusion in custom shaders; the default shaders do not use this texture. Due to texture unit limitations it is not available on OpenGL ES 2.0.

\page AuxiliaryViews Auxiliary views

Auxiliary views are viewports assigned to a RenderSurface by calling its \ref RenderSurface::SetViewport "SetViewport()" function. By default these will be rendered on each frame that the texture containing the surface is visible, and can be typically used to implement for example camera displays or reflections. The texture in question must have been created in rendertarget mode, see Texture's \ref Texture2D::SetSize "SetSize()" function.

The viewport is not assigned directly to the texture because of cube map support: a renderable cube map has 6 render surfaces, and done this way, a different camera could be assigned to each.

A "backup texture" can be assigned to the rendertarget texture: because it is illegal to sample a texture that is also being simultaneously rendered to (in cases where the texture becomes "recursively" visible in the auxiliary view), the backup texture can be used to specify which texture should be used in place instead.

Rendering detailed auxiliary views can easily have a large performance impact. Some things you can do for optimization with the auxiliary view camera:

- Set the far clip distance as small as possible.
- Use viewmasks on the camera and the scene objects to only render some of the objects in the auxiliary view.
- Use the camera's \ref Camera::SetViewOverrideFlags "SetViewOverrideFlags()" function to disable shadows, to disable occlusion, or force the lowest material quality.

The surface can also be configured to always update its viewports, or to only update when manually requested. See \ref RenderSurface::SetUpdateMode "SetUpdateMode()". For example an editor widget showing a rendered texture might use either of those modes. Call \ref RenderSurface::QueueUpdate "QueueUpdate()" to request a manual update of the surface on the current frame.


\page Input Input

The Input subsystem provides keyboard, mouse, joystick and touch input both via a polled interface and events. This subsystem is also used for querying whether the application window has input focus or is minimized.

The subsystem is always instantiated, even in headless mode, but is active only once the application window has been created. Once active, the subsystem takes over the operating system mouse cursor. It will be hidden by default, so the UI should be used to render a software cursor if necessary. For editor-like applications the operating system cursor can be made visible by calling \ref Input::SetMouseVisible "SetMouseVisible()".

The input events include:

- E_MOUSEBUTTONUP: a mouse button was released.
- E_MOUSEBUTTONDOWN: a mouse button was pressed.
- E_MOUSEMOVE: the mouse moved.
- E_MOUSEWHEEL: the mouse wheel moved.
- E_KEYUP: a key was released.
- E_KEYDOWN: a key was pressed.
- E_TEXTINPUT: a string of translated text input in UTF8 format. May contain a single character or several.
- E_JOYSTICKCONNECTED: a joystick was plugged in.
- E_JOYSTICKDISCONNECTED: a joystick was disconnected.
- E_JOYSTICKBUTTONDOWN: a joystick button was pressed.
- E_JOYSTICKBUTTONUP: a joystick button was released.
- E_JOYSTICKAXISMOVE: a joystick axis was moved.
- E_JOYSTICKHATMOVE: a joystick POV hat was moved.
- E_TOUCHBEGIN: a finger touched the screen.
- E_TOUCHEND: a finger was lifted from the screen.
- E_TOUCHMOVE: a finger moved on the screen.
- E_GESTURERECORDED : recording a touch gesture is complete.
- E_GESTUREINPUT : a touch gesture was recognized.
- E_MULTIGESTURE : a multi-finger pinch/rotation touch gesture is underway.
- E_DROPFILE : a file was drag-dropped on the application window.
- E_INPUTFOCUS : application input focus or window minimization state changed.
- E_MOUSEVISIBLECHANGED : the visibility of the operating system mouse cursor was changed.
- E_EXITREQUESTED : application exit was requested (eg. with the window close button.)
- E_INPUTBEGIN : input handling starts.
- E_INPUTEND : input handling ends.
- E_SDLRAWINPUT : raw SDL event is sent for customized event processing.

\section InputKeyboard Keyboard and mouse input

Key events include both the symbolic keycode ("Key") that depends on the keyboard layout, the layout- and operating system-independent SDL scancode ("Scancode"), and the true operating system-specific raw keycode ("Raw").

The input polling API differentiates between the initiation of a key/mouse button press, and holding the key or button down. \ref Input::GetKeyPress "GetKeyPress()" and \ref Input::GetMouseButtonPress "GetMouseButtonPress()" return true only for one frame (the initiation) while \ref Input::GetKeyDown "GetKeyDown()" and \ref Input::GetMouseButtonDown "GetMouseButtonDown()" return true as long as the key or button is held down. To check whether keys are down or pressed by scancode, use \ref Input::GetScancodeDown "GetScancodeDown()" and \ref Input::GetScancodePress "GetScancodePress()". Functions also exist for converting keycodes to scancodes or vice versa, or getting key names. See for example \ref Input::GetKeyName "GetKeyName()" and \ref Input::GetKeyFromScancode "GetKeyFromScancode()".

Mouse motion since the last frame can be accessed with \ref Input::GetMouseMove() "GetMouseMove()".  The cursor position within the window can be queried with \ref Input::GetMousePosition "GetMousePosition()".

In AngelScript, the polling API is accessed via properties: input.keyDown[], input.keyPress[], input.scancodeDown[], input.scancodePress[], input.mouseButtonDown[], input.mouseButtonPress[], input.mouseMove, input.mousePosition.

\section InputMouseModes Mouse modes

The operating system mouse cursor can be used in four modes which can be switched with \ref Input::SetMouseMode() "SetMouseMode()".

- MM_ABSOLUTE is the default behaviour, allowing the toggling of operating system cursor visibility and allowing the cursor to escape the window when visible.
  When the operating system cursor is invisible in absolute mouse mode, the mouse is confined to the window.
  If the operating system and %UI cursors are both invisible, interaction with the \ref UI "user interface" will be limited (eg: drag move / drag end events will not trigger).
  SetMouseMode(MM_ABSOLUTE) will call SetMouseGrabbed(false).

- MM_RELATIVE sets the operating system cursor to invisible and confines the cursor to the window.
  The operating system cursor cannot be set to be visible in this mode via SetMouseVisible(), however changes are tracked and will be restored when another mouse mode is set.
  When the virtual cursor is also invisible, %UI interaction will still function as normal (eg: drag events will trigger).
  SetMouseMode(MM_RELATIVE) will call SetMouseGrabbed(true).

- MM_WRAP grabs the mouse from the operating system and confines the operating system cursor to the window, wrapping the cursor when it is near the edges.
  SetMouseMode(MM_WRAP) will call SetMouseGrabbed(true).

- MM_FREE does not grab/confine the mouse cursor even when it is hidden. This can be used for cases where the cursor should render using the operating system
  outside the window, and perform custom rendering (with SetMouseVisible(false)) inside.

\section InputJoystick Joystick input

Plugged in joysticks will begin sending input events automatically. Each joystick will be assigned a joystick ID which will be used in subsequent joystick events, as well as for retrieving the \ref JoystickState "joystick state". Use \ref Input::GetJoystick "GetJoystick()" to retrieve the joystick state by ID. In case you do not have the ID, you can also use \ref Input::GetJoystickByIndex() "GetJoystickByIndex()" which uses a zero-based index; see \ref Input::GetNumJoysticks "GetNumJoysticks()" for the number of currently connected joysticks. The ID, as well as the joystick name, can be looked up from the joystick state.

If the joystick model is recognized by SDL as a game controller the buttons and axes mappings utilize known constants such as CONTROLLER_BUTTON_A or CONTROLLER_AXIS_LEFTX without having to guess them. Use \ref JoystickState::IsController "IsController()" to distinguish between a game controller and an unrecognized joystick.

On platforms that support the accelerometer, it will appear as a "virtual" joystick.

\section InputTouch Touch input

On platforms where touch input is available, touch begin/end/move events will be sent, as well as multi-gesture events with pinch/rotation delta values when more than one finger is pressed down. The current finger touches can also be accessed via a polling API: \ref Input::GetNumTouches "GetNumTouches()" and \ref Input::GetTouch "GetTouch()".

Touch gestures can be recorded using SDL's inbuilt $1 gesture recognition system. Use \ref Input::RecordGesture "RecordGesture()" to start recording. The following finger movements will be recorded until the finger is lifted, at which point the recording ends and the E_GESTURERECORDED event is sent with the hash ID of the new gesture. The current in-memory gesture(s) can be saved or loaded as binary data using the \ref Input::SaveGestures "SaveGestures()", \ref Input::SaveGesture "SaveGesture()", \ref Input::LoadGestures "LoadGestures()" functions.

Whenever a recognized gesture is entered by the user, the E_GESTUREINPUT event will be sent. In addition to the ID of the best matched gesture, it contains the center position and an error metric (lower = better) to help filter out false gestures.

Note that all recorded (whether saved or not) and loaded gestures are held in-memory. Two additional functions are available to clear them: \ref Input::RemoveGesture "RemoveGesture()" to selectively clear a gesture by its ID and \ref Input::RemoveAllGestures "RemoveAllGestures()" to clear them all.

Touch input can also emulate a virtual joystick by displaying on-screen buttons. See the function \ref Input::AddScreenJoystick "AddScreenJoystick()".

Touch emulation can be used to test mobile applications on a desktop machine without a touch screen. See \ref Input::SetTouchEmulation "SetTouchEmulation()". When touch emulation is enabled, actual mouse events are no longer sent and the operating system mouse cursor is forced visible. The left mouse button acts as a moving finger, while the rest of the mouse buttons act as stationary fingers for multi-finger gestures. For example pressing down both left and right mouse buttons, then dragging the mouse with the buttons still pressed would emulate a two-finger pinch zoom-in gesture.

\section InputPlatformSpecific Platform-specific details

On platforms that support it (such as Android) an on-screen virtual keyboard can be shown or hidden. When shown, keypresses from the virtual keyboard will be sent as text input events just as if typed from an actual keyboard. Show or hide it by calling \ref Input::SetScreenKeyboardVisible "SetScreenKeyboardVisible()". The UI subsystem can also automatically show the virtual keyboard when a LineEdit element is focused, and hide it when defocused. This behavior can be controlled by calling \ref UI::SetUseScreenKeyboard "SetUseScreenKeyboard()".

On Windows the user must first touch the screen once before touch input is activated. Trying to record or load touch gestures will fail before that.

\page Audio Audio

The Audio subsystem implements an audio output stream. Once it has been initialized, the following operations are supported:

- Playing raw audio, Ogg Vorbis or WAV Sound resources using the SoundSource component. This allows manual stereo panning of mono sounds; stereo sounds will be output with their original stereo mix.
- Playing the above sound formats in pseudo-3D using the SoundSource3D component. It has stereo positioning and distance attenuation, but does not (at least yet) filter the sound depending on the direction.

A sound source component needs to be created into a Node to be considered "enabled" and be able to play, however that node does not need to belong to a scene (e.g. for positionless %UI / HUD sounds, which would be just unnecessarily clutter in a 3D scene, you can just instantiate a node in application code, similar to a camera existing outside the scene.)

To hear pseudo-3D positional sounds, a SoundListener component must likewise exist in a node and be assigned to the audio subsystem by calling \ref Audio::SetListener "SetListener()". The node's position & rotation define the listening spot. If the sound listener's node belongs to a scene, it only hears sounds from within that specific scene, but if it has been created outside of a scene it will hear any sounds.

The output is software mixed for an unlimited amount of simultaneous sounds. Ogg Vorbis sounds are decoded on the fly, and decoding them can be memory- and CPU-intensive, so WAV files are recommended when a large number of short sound effects need to be played.

For purposes of volume control, each SoundSource can be classified into a user defined group which is multiplied with a master category and the individual SoundSource gain set using \ref SoundSource::SetGain "SetGain()" for the final volume level.

To control the category volumes, use \ref Audio::SetMasterGain "SetMasterGain()", which defines the category if it didn't already exist.

Note that the Audio subsystem is always instantiated, but in headless mode the playback of sounds is simulated, taking the sound length and frequency into account. This allows basing logic on whether a specific sound is still playing or not, even in server code.

\section Audio_Parameters Sound parameters

A standard WAV file can not tell whether it should loop, and raw audio does not contain any header information. Parameters for the Sound resource can optionally be specified through an XML file that has the same name as the sound, but .xml extension. Possible elements and attributes are described below:

\code
<sound>
    <format frequency="x" sixteenbit="true|false" stereo="true|false" />
    <loop enable="true|false" start="x" end="x" />
</sound>
\endcode

The frequency is in Hz, and loop start and end are bytes from the start of audio data. If a loop is enabled without specifying the start and end, it is assumed to be the whole sound. Ogg Vorbis compressed sounds do not support specifying the loop range, only whether whole sound looping is enabled or disabled.

\section Audio_Stream Sound streaming

In addition to playing existing sound resources, sound can be generated during runtime using the SoundStream class and its subclasses. To start playback of a stream on a SoundSource, call \ref SoundSource::Play(SoundStream* stream) "Play(SoundStream* stream)".

%Sound streaming is used internally to implement on-the-fly Ogg Vorbis decoding. It is only available in C++ code and not scripting due to its low-level nature. See the SoundSynthesis C++ sample for an example of using the BufferedSoundStream subclass, which allows the sound data to be queued for playback from the main thread.

\section Audio_Events Audio events

A sound source will send the E_SOUNDFINISHED event through its scene node when the playback of a sound has ended. This can be used for example to know when to remove a temporary node created just for playing a sound effect, or for tying game events to sound playback.

\page Physics Physics

Urho3D implements rigid body physics simulation using the Bullet library.

To use, a PhysicsWorld component must first be created to the Scene.

The physics simulation has its own fixed update rate, which by default is 60Hz. When the rendering framerate is higher than the physics update rate, physics motion is interpolated so that it always appears smooth. The update rate can be changed with \ref PhysicsWorld::SetFps "SetFps()" function. The physics update rate also determines the frequency of fixed timestep scene logic updates. Hard limit for physics steps per frame or adaptive timestep can be configured with \ref PhysicsWorld::SetMaxSubSteps "SetMaxSubSteps()" function. These can help to prevent a "spiral of death" due to the CPU being unable to handle the physics load. However, note that using either can lead to time slowing down (when steps are limited) or inconsistent physics behavior (when using adaptive step.)

The other physics components are:

- RigidBody: a physics object instance. Its parameters include mass, linear/angular velocities, friction and restitution.
- CollisionShape: defines physics collision geometry. The supported shapes are box, sphere, cylinder, capsule, cone, triangle mesh, convex hull and heightfield terrain (requires the Terrain component in the same node.)
- Constraint: connects two RigidBodies together, or one RigidBody to a static point in the world. Point, hinge, slider and cone twist constraints are supported.

\section Physics_Movement Movement and collision

Both a RigidBody and at least one CollisionShape component must exist in a scene node for it to behave physically (a collision shape by itself does nothing.) Several collision shapes may exist in the same node to create compound shapes. An offset position and rotation relative to the node's transform can be specified for each. Triangle mesh and convex hull geometries require specifying a Model resource and the LOD level to use.

CollisionShape provides two APIs for defining the collision geometry. Either setting individual properties such as the \ref CollisionShape::SetShapeType "shape type" or \ref CollisionShape::SetSize "size", or specifying both the shape type and all its properties at once: see for example \ref CollisionShape::SetBox "SetBox()", \ref CollisionShape::SetCapsule "SetCapsule()" or \ref CollisionShape::SetTriangleMesh "SetTriangleMesh()".

RigidBodies can be either static or moving. A body is static if its mass is 0, and moving if the mass is greater than 0. Note that the triangle mesh collision shape is not supported for moving objects; it will not collide properly due to limitations in the Bullet library. In this case the convex hull shape can be used instead.

The collision behaviour of a rigid body is controlled by several variables. First, the collision layer and mask define which other objects to collide with: see \ref RigidBody::SetCollisionLayer "SetCollisionLayer()" and \ref RigidBody::SetCollisionMask "SetCollisionMask()". By default a rigid body is on layer 1; the layer will be ANDed with the other body's collision mask to see if the collision should be reported. A rigid body can also be set to \ref RigidBody::SetTrigger "trigger mode" to only report collisions without actually applying collision forces. This can be used to implement trigger areas. Finally, the \ref RigidBody::SetFriction "friction", \ref RigidBody::SetRollingFriction "rolling friction" and \ref RigidBody::SetRestitution "restitution" coefficients (between 0 - 1) control how kinetic energy is transferred in the collisions. Note that rolling friction is by default zero, and if you want for example a sphere rolling on the floor to eventually stop, you need to set a non-zero rolling friction on both the sphere and floor rigid bodies.

By default rigid bodies can move and rotate about all 3 coordinate axes when forces are applied. To limit the movement, use \ref RigidBody::SetLinearFactor "SetLinearFactor()" and \ref RigidBody::SetAngularFactor "SetAngularFactor()" and set the axes you wish to use to 1 and those you do not wish to use to 0. For example moving humanoid characters are often represented by a capsule shape: to ensure they stay upright and only rotate when you explicitly set the rotation in code, set the angular factor to 0, 0, 0.

To prevent tunneling of a fast moving rigid body through obstacles, continuous collision detection can be used. It approximates the object as a swept sphere, but has a performance cost, so it should be used only when necessary. Call \ref RigidBody::SetCcdRadius "SetCcdRadius()" and \ref RigidBody::SetCcdMotionThreshold "SetCcdMotionThreshold()" with non-zero values to enable. To prevent false collisions, the body's actual collision shape should completely contain the radius. The motion threshold is the required motion per simulation step for CCD to kick in: for example a box with size 1 should have motion threshold 1 as well.

All physics calculations are performed in world space. Nodes containing a RigidBody component should preferably be parented to the Scene (root node) to ensure independent motion. For ragdolls this is not absolute, as retaining proper bone hierarchy is more important, but be aware that the ragdoll bones may drift far from the animated model's root scene node.

When several collision shapes are present in the same node, edits to them can cause redundant mass/inertia update computation in the RigidBody. To optimize performance in these cases, the edits can be enclosed between calls to \ref RigidBody::DisableMassUpdate "DisableMassUpdate()" and \ref RigidBody::EnableMassUpdate "EnableMassUpdate()".

\section Physics_ConstraintParameters Constraint parameters

%Constraint position (and rotation if relevant) need to be defined in relation to both connected bodies, see \ref Constraint::SetPosition "SetPosition()" and \ref Constraint::SetOtherPosition "SetOtherPosition()". If the constraint connects a body to the static world, then the "other body position" and "other body rotation" mean the static end's transform in world space. There is also a helper function \ref Constraint::SetWorldPosition "SetWorldPosition()" to assign the constraint to a world-space position; this sets both relative positions.

Specifying the constraint's motion axis instead of rotation is provided as an alternative as it can be more intuitive, see \ref Constraint::SetAxis "SetAxis()". However, by explicitly specifying a rotation you can be sure the constraint is oriented precisely as you want.

Hinge, slider and cone twist constraints support defining limits for the motion. To be generic, these are encoded slightly unintuitively into Vector2's. For a hinge constraint, the low and high limit X coordinates define the minimum and maximum angle in degrees. For example -45 to 45. For a slider constraint, the X coordinates define the maximum linear motion in world space units, and the Y coordinates define maximum angular motion in degrees. The cone twist constraint uses only the high limit to define the maximum angles (minimum angle is always -maximum) in the following manner: The X coordinate is the limit of the twist (main) axis, while Y is the limit of the swinging motion about the other axes.

\section Physics_Events Physics events

The physics world sends 8 types of events during its update step:

- E_PHYSICSPRESTEP before the simulation is stepped.
- E_PHYSICSCOLLISIONSTART for each new collision during the simulation step. The participating scene nodes will also send E_NODECOLLISIONSTART events.
- E_PHYSICSCOLLISION for each ongoing collision during the simulation step. The participating scene nodes will also send E_NODECOLLISION events.
- E_PHYSICSCOLLISIONEND for each collision which has ceased. The participating scene nodes will also send E_NODECOLLISIONEND events.
- E_PHYSICSPOSTSTEP after the simulation has been stepped.

Note that if the rendering framerate is high, the physics might not be stepped at all on each frame: in that case those events will not be sent.

\section Physics_Collision Reading collision events

A new or ongoing physics collision event will report the collided scene nodes and rigid bodies, whether either of the bodies is a trigger, and the list of contact points.

The contact points are encoded in a byte buffer, which can be read using the VectorBuffer or MemoryBuffer helper class. The following structure repeats for each contact:

- World-space position (Vector3)
- Normal vector (Vector3)
- Distance, negative when interpenetrating (float)
- Impulse applied in collision (float)

An example of reading collision event and contact point data in script, from NinjaSnowWar game object collision handling code:

\code
void HandleNodeCollision(StringHash eventType, VariantMap& eventData)
{
    Node@ otherNode = eventData["OtherNode"].GetPtr();
    RigidBody@ otherBody = eventData["OtherBody"].GetPtr();
    VectorBuffer contacts = eventData["Contacts"].GetBuffer();

    while (!contacts.eof)
    {
        Vector3 contactPosition = contacts.ReadVector3();
        Vector3 contactNormal = contacts.ReadVector3();
        float contactDistance = contacts.ReadFloat();
        float contactImpulse = contacts.ReadFloat();

        // Do something with the contact data...
    }
}
\endcode

\section Physics_Queries Physics queries

The following queries into the physics world are provided:

- Raycasts, see \ref PhysicsWorld::Raycast "Raycast()" and \ref PhysicsWorld::RaycastSingle "RaycastSingle()".
- %Sphere cast (raycast with thickness), see \ref PhysicsWorld::SphereCast "SphereCast()".
- %Sphere and box overlap tests, see \ref PhysicsWorld::GetRigidBodies() "GetRigidBodies()".
- Which other rigid bodies are colliding with a body, see \ref RigidBody::GetCollidingBodies() "GetCollidingBodies()". In script this maps into the collidingBodies property.

\page Navigation Navigation

Urho3D implements navigation mesh generation and pathfinding by using the Recast & Detour libraries.

The navigation functionality is exposed through the NavigationMesh and Navigable components.

NavigationMesh collects geometry from its child nodes that have been tagged with the Navigable component. By default the Navigable component behaves recursively: geometry from its child nodes will be collected too, unless the recursion is disabled. If possible, physics CollisionShape geometry is preferred, however only the triangle mesh, convex hull and box shapes are supported. If no suitable physics geometry is found from a node, static drawable geometry is used instead from StaticModel and TerrainPatch components if they exist. The LOD level used is the same as for occlusion and raycasts (see \ref StaticModel::SetOcclusionLodLevel "SetOcclusionLodLevel()".

The easiest way to make the whole scene participate in navigation mesh generation is to create the %NavigationMesh and %Navigable components to the scene root node.

The navigation mesh generation must be triggered manually by calling \ref NavigationMesh::Build "Build()". After the initial build, portions of the mesh can also be rebuilt by specifying a world bounding box for the volume to be rebuilt, but this can not expand the total bounding box size. Once the navigation mesh is built, it will be serialized and deserialized with the scene.

To query for a path between start and end points on the navigation mesh, call \ref NavigationMesh::FindPath "FindPath()".

For a demonstration of the navigation capabilities, check the related sample application (15_Navigation), which features partial navigation mesh rebuilds (objects can be created and deleted) and querying paths.

Navigation meshes may be generated using either Watershed or Monotone triangulation. Watershed will typically produce more polygons that produce more natural paths while monotone is faster to generate but may produce undesirable path artifacts.

\section PathfindingWeights Pathfinding weights

Axis-aligned box regions of the navigation mesh may marked as belonging to specific 'area types' using NavArea components. The weight for a given area type is assigned using the SetAreaCost(unsigned, float) method of the NavigationMesh (or DynamicNavigationMesh).

\section DynamicNavMesh Dynamic Navigation Mesh

The DetourTileCache library is used to provide a variant of the NavigationMesh that supports the addition and removal of dynamic obstacles, the trade-off for which is almost twice the memory consumption. However, the addition and removal of obstacles is significantly faster than partially rebuilding a NavigationMesh.

Obstacles are limited to cylindrical shapes consisting of a radius and height. When an obstacle is added (or enabled) DetourTileCache will use a stored copy of the obstacle free DynamicNavigationMesh to regenerate the relevant tiles.

Changes that cannot be represented in the form of obstacles will require a partial rebuild using the Build() method and have no advantages over rebuilds of the standard NavigationMesh.

In all other facets the usage of the DynamicNavigationMesh is identical to that of the regular NavigationMesh. See the 39_CrowdNavigation sample application for usage of Obstacles and the DynamicNavigationMesh.

\section CrowdNavigation Crowd navigation

In addition to the basic pathfinding, additional navigation components use the DetourCrowd library for pathfinding between crowd agents and possibility to add dynamic obstacles. These components are DynamicNavigationMesh, CrowdManager, CrowdAgent, NavArea & Obstacle.

CrowdAgent's navigate using "targets" which is assigned with the SetMoveTarget(Vector3) method. The agent will halt upon reaching its' destination. To halt an agent in progress set it's move target to its current position.

CrowdAgent's will fire events under different circumstances. The most important of which is the CrowdAgentFailureEvent which will be sent if the CrowdAgent is either in an invalid state (such as off of the NavigationMesh) or if the target destination is no longer reachable through the NavigationMesh. As the CrowdAgent moves through space it may send other events regarding it's current state using the CrowdAgentStateChanged event which will include state as CROWD_AGENT_TARGET_ARRIVED when the agent has reach the target destination.

CrowdAgents' handle navigation areas differently. The CrowdManager can contains 16 different "Filter types" (0 - 15) which have different settings for area costs. These costs are assigned in the CrowdManager using the SetAreaCost(unsigned filterTypeID, unsigned areaID, float weight) method. The filter the CrowdAgent will use is assigned to the agent using its' SetNavigationFilterType(unsigned filterTypeID) method.

See the 39_CrowdNavigation sample application for an example on how to use CrowdAgents and the CrowdManager.

\page UI User interface

Urho3D implements a simple, hierarchical user interface system based on rectangular elements. The elements provided are:

- BorderImage: a texture image with an optional border
- Button: a pushbutton
- CheckBox: a button that can be toggled on/off
- Cursor: a mouse cursor
- DropDownList: shows a vertical list of items (optionally scrollable) as a popup
- LineEdit: a single-line text editor
- ListView: shows a scrollable vertical list of items
- Menu: a button which can show a popup element
- ScrollBar: a slider with back and forward buttons
- ScrollView: a scrollable view of child elements
- Slider: a horizontal or vertical slider bar
- Sprite: a texture image which supports subpixel positioning, scaling and rotating.
- Text: static text that can be multiline
- ToolTip: a popup which automatically displays itself when the cursor hovers on its parent element.
- UIElement: container for other elements, renders nothing by itself
- View3D: a window that renders a 3D viewport
- Window: a movable and resizable window

The root %UI element can be queried from the UI subsystem with the function \ref UI::GetRoot "GetRoot()". It is an empty canvas (UIElement) as large as the application window, into which other elements can be added.

Elements are added into each other similarly as scene nodes, using the \ref UIElement::AddChild "AddChild()" and \ref UIElement::RemoveChild "RemoveChild()" functions. Each %UI element has also a \ref UIElement::GetVars "user variables" VariantMap for storing custom data, and the possibility to add tags for identification: see \ref UIElement::AddTag "AddTag()", \ref UIElement::RemoveTag "RemoveTag()", \ref UIElement::SetTags "SetTags()" and \ref UIElement::GetChildrenWithTag "GetChildrenWithTag()".

To allow the elements react to mouse input, either a mouse cursor element must be defined using \ref UI::SetCursor "SetCursor()" or the operating system mouse cursor must be set visible from the Input subsystem.

\section UI_Textures UI textures

The BorderImage and elements deriving from it specify a texture and an absolute pixel rect within it to use for rendering; see \ref BorderImage::SetTexture "SetTexture()" and \ref BorderImage::SetImageRect "SetImageRect()". The texture is modulated with the element's color. To allow for more versatile scaling the element can be divided into 9 sub-quads or patches by specifying the width of each of its borders, see \ref BorderImage::SetBorder "SetBorder()". Setting zero borders (the default) causes the element to be drawn as one quad.

The absolute pixel rects interact poorly with the Renderer's texture quality setting, which reduces texture sizes by skipping the topmost mipmaps. Generating mipmaps is also often unnecessary for %UI textures, as they are usually displayed with 1:1 ratio on the screen. Therefore it's a good practice to use the following accompanying settings XML file for %UI textures to disable quality reduction and mipmaps:

\code
<texture>
    <mipmap enable="false" />
    <quality low="0" />
</texture>
\endcode

\section UI_Definition UI layout and style definition files

User interface elements derive from Serializable, so they can be serialized to/from XML using their attributes. There are two use cases for %UI definition files: either defining just the %UI element style (for example the image rects for a button's each state, or the font to use for a text) and leaving the actual position and dimensions to be filled in later, or fully defining an %UI element layout. The default element style definitions, used for example by the editor and the debug console, are in the file bin/Data/UI/DefaultStyle.xml.

The function \ref UI::LoadLayout "LoadLayout()" in UI will take an XML file and instantiate the elements defined in it. To be valid XML, there should be one root-level %UI element. An optional style XML file can be specified; the idea is to first read the element's style from that file, then fill in the rest from the actual layout XML file. This way the layout file can be relatively simple, as the majority of the data is already defined.

Note that a style can not be easily applied recursively to the loaded elements afterward. Therefore remember to specify the style file already when loading, or alternatively \ref UIElement::SetDefaultStyle "assign a default style file" to the %UI root element, which will then be picked up by all loaded layouts. This works because the %UI subsystem searches the style file by going up the parental chain starting from target parent %UI element. The search stops immediately when a style file is found or when it has reached the root element. Also note that Urho3D does not limit the number of style files being used at the same time in an application. You may have different style file set along the %UI parental hierarchy, if your application needs that.

See the elements' C++ code for all supported attributes, and look at the editor's user interface layouts in the bin/Data/UI directory for examples. You can also use the Editor application to create %UI layouts. The serialization format is similar to scene XML serialization, with three important differences:

1) The element type to instantiate, and the style to use for it can be set separately. For example the following element definition

\code
<element type="Button" style="CloseButton" />
\endcode

tells to instantiate a Button element, and that it should use the style "CloseButton" defined in the style XML file.

2) Internal child elements, for example the scroll bars of a ScrollView, need to be marked as such to avoid instantiating them as duplicates. This is done by adding the attribute internal="true" to the XML element, and is required in  both layout and style XML files. Furthermore, the elements must be listed in the order they have been added as children of the parent element (if in doubt, see the element's C++ constructor code. Omitting elements in the middle is OK.) For example:

\code
<element type="ScrollView" />
    <element type="ScrollBar" internal="true" />
        ...customize the horizontal scroll bar attributes here...
    </element>
    <element type="ScrollBar" internal="true" />
        ...customize the vertical scroll bar attributes here...
    </element>
</element>
\endcode

3) The popup element shown by Menu and DropDownList is not an actual child element. In XML serialization, it is nevertheless stored as a child element, but is marked with the attribute popup="true".

\section UI_Programmatic Defining UI layouts programmatically

Instead of loading a %UI element hierarchy from a definition file, it is just as valid (though cumbersome for larger hierarchies) to create the elements in code, which is demonstrated by several of the Urho3D samples.

In this mode of operation, styles are not automatically applied when an element is added or created to the hierarchy, even if a parent element (or the %UI root) has a default style file assigned. This is because applying a style to an element means just setting a number of attributes and has potential to be "destructive" ie. overwrite the already set values. For each created element, you need to manually call either \ref UIElement::SetStyle "SetStyle()" to specify a style name that should be applied, or \ref UIElement::SetStyleAuto "SetStyleAuto()" to use the element's typename as the style name, e.g. the style "Button" for a Button element.

\section UI_Layouts Child element layouting

By default %UI elements operate in a "free" layout mode, where child elements' positions can be specified relative to any of the parent element corners, but they are not automatically positioned or resized.

To create automatically adjusting child layouts, the layout mode can be switched to either "horizontal" or "vertical". Now the child elements will be positioned left to right or top to bottom, based on the order in which they were added. They will be preferably resized to fit the parent element, taking into account their minimum and maximum sizes, but failing to do that, the parent element will be resized.

Left, top, right & bottom border widths and spacing between elements can also be specified for the layout. A grid layout is not directly supported, but it can be manually created with a horizontal layout inside a vertical layout, or vice versa.

Use the functions \ref UIElement::SetLayout "SetLayout()" or \ref UIElement::SetLayoutMode "SetLayoutMode()" to control the layouting.

\section UI_Fonts Fonts

Urho3D supports both FreeType (.ttf, .otf) and \ref http://www.angelcode.com/products/bmfont/ "bitmap" fonts.

For FreeType fonts, it is possible to adjust the positioning of the font glyphs. See \ref Font::SetAbsoluteGlyphOffset "SetAbsoluteGlyphOffset()" to set a fixed pixel offset for all point sizes, or \ref Font::SetScaledGlyphOffset "SetScaledGlyphOffset()" to set a floating point offset that will be multiplied with the point size before applying. The offset information can be also stored in an accompanying XML file next to the font file, which is formatted in the following way: (it is legal to specify either or both of absolute and scaled offsets, and either or both of X & Y coordinates)

\code
<font>
    <absoluteoffset x="xInt" y="yInt" />
    <scaledoffset x="xFloat" y="yFloat" />
</font>
\endcode

\section UI_Sprites Sprites

Sprites are a special kind of %UI element that allow subpixel (float) positioning and scaling, as well as rotation, while the other elements use integer positioning for pixel-perfect display. Sprites can be used to implement rotating HUD elements such as minimaps or speedometer needles.

Due to the free transformability, sprites can not be reliably queried with \ref UI::GetElementAt "GetElementAt()". Also, only other sprites should be parented to sprites, as the other elements do not support scaling and rotation.

\section UI_Cursor_Shapes Cursor Shapes

Urho3D supports custom Cursor Shapes defined from an \ref Image.

The Shape can be an OS default from the \ref CursorShape "CursorShape" enum, which are automatically switched to and from by the \ref UI "UI" subsystem, but can be manually switched to using \ref Cursor::SetShape "Cursor::SetShape(CursorShape)".

Alternatively they can be defined using a name in String format to identify it, which can only be manually switched to and from using \ref Cursor::SetShape "Cursor::SetShape(const String&)".

There are a number of reserved names that are used for the OS defaults:
    - Normal
    - IBeam
    - Cross
    - ResizeVertical
    - ResizeDiagonalTopRight
    - ResizeHorizontal
    - ResizeDiagonalTopLeft
    - ResizeAll
    - AcceptDrop
    - RejectDrop
    - Busy
    - BusyArrow

Cursor Shapes can be define in a number of different ways:

XML:
\code
    <element type="Cursor">
        <attribute name="Shapes">
            <variant type="VariantVector" >
                <variant type="String" value="Normal" />
                <variant type="ResourceRef" value="Image;Textures/UI.png" />
                <variant type="IntRect" value="0 0 12 24" />
                <variant type="IntVector2" value="0 0" />
            </variant>
            <variant type="VariantVector" >
                <variant type="String" value="Custom" />
                <variant type="ResourceRef" value="Image;Textures/UI.png" />
                <variant type="IntRect" value="12 0 12 36" />
                <variant type="IntVector2" value="0 0" />
            </variant>
        </atrribute>
    </element>
\endcode

C++:
\code
    UI* ui = GetSubsystem<UI>();
    ResourceCache* rc = GetSubsystem<ResourceCache>();

    Cursor* cursor = new Cursor(context_);
    Image* image = rc->GetResource<Image>("Textures/UI.png");
    if (image)
    {
        cursor->DefineShape(CS_NORMAL, image, IntRect(0, 0, 12, 24), IntVector2(0, 0));
        cursor->DefineShape("Custom", image, IntRect(12, 0, 12, 36), IntVector2(0, 0));
    }

    ui->SetCursor(cursor);
\endcode

Angelcode:
\code
    Cursor@ cursor = new Cursor();
    Image@ image = cache.GetResource("Image", "Textures/UI.png");
    if (image !is null)
    {
        cursor.DefineShape(CS_NORMAL, image, IntRect(0, 0, 12, 24), IntVector2(0, 0));
        cursor.DefineShape("Custom", image, IntRect(12, 0, 12, 36), IntVector2(0, 0));
    }

    ui.SetCursor(cursor);
\endcode

\section UI_Scaling Scaling

By default the %UI is pixel perfect: the root element is sized equal to the application window size.

The pixel scaling can be changed with the functions \ref UI::SetScale "SetScale()", \ref UI::SetWidth "SetWidth()" and \ref UI::SetHeight "SetHeight()".

\page Urho2D Urho2D
In order to make 2D games in Urho3D, the Urho2D sublibrary is provided. Urho2D includes 2D graphics and 2D physics.

A typical 2D game setup would consist of the following:
    - Create an orthographic camera
    - Create some sprites
    - Use physics and constraints to interact with the scene

\section Urho2D_Orthographic Orthographic camera
In order to use Urho2D we need to set camera to orthographic mode first; it can be done with following code:

C++:
\code
    Node* cameraNode = scene_->CreateChild("Camera"); // Create camera node
    Camera* camera = cameraNode->CreateComponent<Camera>(); // Create camera
    camera->SetOrthographic(true); // Set camera orthographic
    camera->SetOrthoSize((float)graphics->GetHeight() * PIXEL_SIZE); // Set camera ortho size (the value of PIXEL_SIZE is 0.01)
\endcode

AngelScript:
\code
    Node@ cameraNode = scene_.CreateChild("Camera"); // Create camera node
    Camera@ camera = cameraNode.CreateComponent("Camera"); // Create camera
    camera.orthographic = true; // Set camera orthographic
    camera.orthoSize = graphics.height * PIXEL_SIZE; // Set camera ortho size (the value of PIXEL_SIZE is 0.01)
\endcode

Lua:
\code
    cameraNode = scene_:CreateChild("Camera") -- Create camera node
    local camera = cameraNode:CreateComponent("Camera") -- Create camera
    camera.orthographic = true -- Set camera orthographic
    camera.orthoSize = graphics.height * PIXEL_SIZE -- Set camera ortho size (the value of PIXEL_SIZE is 0.01)
\endcode

To zoom in/out, use \ref Camera::SetZoom "SetZoom()".

\section Urho2D_Sprites Sprites
Urho2D provides a handful of classes for loading/drawing the kind of sprite required by your game. You can chose from animated sprites, 2D particle emitters and static sprites.

\section Urho2D_Animated Animated sprites

Workflow for creating animated sprites in Urho2D relies on Spriter (c). Spriter is a crossplatform tool for creating 2D animations. It comes both as an almost fully featured free version and a more advanced 'pro' version. Free version is available at http://www.brashmonkey.com/spriter.htm. To get started, scml files from bin/Data/Urho2D folder can be loaded in Spriter. Note that although currently Spriter doesn't support spritesheets/texture atlases, Urho2D does: you just have to use the same name for your scml file and your spritesheet's xml file (see \ref Urho2D_Static_Sprites "Static sprites" below for details on how to generate this file). Example 33_Urho2DSpriterAnimation is a good demonstration of this feature (scml file and xml spritesheet are both named 'imp' to instruct Urho2D to use the atlas instead of the individual files). You could remove every image files in the 'imp' folder and just keep 'imp_all.png' to test it out. However, keep your individual image files as they are still required if you want to later edit your scml project in Spriter.

A *.scml file is loaded using AnimationSet2D class (Resource) and rendered using AnimatedSprite2D class (Drawable component):

- AnimationSet2D: a Spriter *.scml file including one or more animations.
Each Spriter animation (Animation2D) contained in an AnimationSet2D can be accessed by its index and by its name (using \ref AnimationSet2D::GetAnimation "GetAnimation()").

- AnimatedSprite2D: component used to display a Spriter animation (Animation2D) from an AnimationSet2D. Equivalent to a 3D AnimatedModel. Animation2D animations inside the AnimationSet2D are accessed by their name (%String) using \ref AnimatedSprite2D::SetAnimation "SetAnimation()". Playback animation speed can be controlled using \ref AnimatedSprite2D::SetSpeed "SetSpeed()". Loop mode can be controlled using \ref AnimatedSprite2D::SetLoopMode "SetLoopMode()". You can use the default value set in Spriter (LM_DEFAULT) or make the animation repeat (LM_FORCE_LOOPED) or clamp (LM_FORCE_CLAMPED).
One interesting feature is the ability to flip/mirror animations on both axes, using \ref AnimatedSprite2D::SetFlip "SetFlip()", \ref AnimatedSprite2D::SetFlipX "SetFlipX()" or \ref AnimatedSprite2D::SetFlipY "SetFlipY()". Once flipped, the animation remains in that state until boolean state is restored to false. It is recommended to build your sprites centered in Spriter if you want to easily flip their animations and avoid using offsets for position and collision shapes.

- Animation2D (RefCounted): a Spriter animation from an AnimationSet2D. It allows readonly access to a given scml's animation name (\ref Animation2D::GetName "GetName()"), length (\ref Animation2D::GetLength "GetLength()") and loop state (\ref Animation2D::IsLooped "IsLooped()").

For a demonstration, check examples 33_Urho2DSpriterAnimation and 24_Urho2DSprite.

Tip for naming your files:
- if an xml file has the same name as an image file in the same repository, it is assumed that it is a texture parameter file
- if an xml file has the same name as a Spriter scml file in the same repository, it is assumed that it is a spritesheet file
So to prevent conflicts, scml and image files shouldn't have the exact same name.

\section Urho2D_Particle Particle emitters
A 2D particle emitter is built from a *.pex file (a format used by many 2D engines).
A *.pex file is loaded using ParticleEffect2D class (Resource) and rendered using ParticleEmitter2D class (Drawable component):

- ParticleEffect2D: a *.pex file defining the behavior and texture of a 2D particle (ParticleEmitter2D). For an example, see bin/Data/Urho2D/greenspiral.pex
- ParticleEmitter2D: used to display a ParticleEffect2D. Equivalent to a 3D ParticleEmitter.

For a demonstration, check example 25_Urho2DParticle.

'ParticleEditor2D' tool (https://github.com/aster2013/ParticleEditor2D) can be used to easily create pex files. And to get you started, many elaborate pex samples under friendly licenses are available on the web, mostly on Github (check ParticlePanda, Citrus %Engine, %Particle Designer, Flambe, Starling, CBL...)

\section Urho2D_Static_Sprites Static sprites
Static sprites are built from single image files or from spritesheets/texture atlases.
Single image files are loaded using Sprite2D class (Resource) and spritesheets/texture atlases are loaded using SpriteSheet2D class (Resource).
Both are rendered using StaticSprite2D class (Drawable component):
- Sprite2D: an image defined with texture, texture rectangle and hot spot.
- SpriteSheet2D: a texture atlas image (that packs multiple Sprite2D images).
- StaticSprite2D: used to display a Sprite2D. Equivalent to a 3D StaticModel.
Spritesheets can be created using tools like ShoeBox (http://renderhjs.net/shoebox/), darkFunction Editor (http://darkfunction.com/editor/), SpriteHelper (http://www.gamedevhelper.com/spriteHelper2Info.php), TexturePacker (https://www.codeandweb.com/texturepacker), ...
These tools will generate an image file and a xml file mapping coordinates and size for each individual image. Note that Urho2D uses same xml file format as Sparrow/Starling engines.

You can assign a material to an image by creating a xml parameter file named as the image and located in the same folder.
For example, to make the box sprite (bin/Data/Urho2D/Box.png) nearest filtered, create a file Box.xml next to it, with the following content:

\code
<texture>
    <filter mode="nearest" />
</texture>
\endcode

The full list of texture parameters is documented \ref Materials "here".

To control sprite opacity, use \ref StaticSprite2D::SetAlpha() "SetAlpha()" (you can also tweak the color alpha using \ref StaticSprite2D::SetColor "SetColor()".)

By default, sprite hotspot is centered, but you can choose another hotspot if need be: use \ref StaticSprite2D::SetUseHotSpot "SetUseHotSpot()" and \ref StaticSprite2D::SetHotSpot "SetHotSpot()".

\section Urho2D_Background_and_Layers Background and layers
To set the background color for the scene, use \ref Renderer::GetDefaultZone "GetDefaultZone()" and \ref Zone::SetFogColor "SetFogColor()".

You can use different layers in order to simulate perspective. In this case you can use \ref Drawable2D::SetLayer "SetLayer()" and \ref Drawable2D::SetOrderInLayer "SetOrderInLayer()" to organise your sprites and arrange their display order.

Finally, note that you can easily mix both 2D and 3D resources. 3D assets' position need to be slightly offset on the Z axis (z=1 is enough), Camera's position needs to be slightly offset (on the Z axis) from 3D assets' max girth and a Light is required.

\section Urho2D_Physics Physics
Urho2D implements rigid body physics simulation using the Box2D library. You can refer to Box2D manual at http://box2d.org/manual.pdf for full reference.
PhysicsWorld2D class implements 2D physics simulation in Urho3D and is mandatory for 2D physics components such as RigidBody2D, CollisionShape2D or Constraint2D.

\section Urho2D_Rigidbodies_Components Rigid bodies components
RigidBody2D is the base class for 2D physics object instance.

Available rigid bodies (BodyType2D) are:
- BT_STATIC: a static body does not move under simulation and behaves as if it has infinite mass. Internally, Box2D stores zero for the mass and the inverse mass. Static bodies can be moved manually by the user. A static body has zero velocity. Static bodies do not collide with other static or kinematic bodies.
- BT_DYNAMIC: a dynamic body is fully simulated. It can be moved manually by the user, but normally it moves according to forces. A dynamic body can collide with all body types. A dynamic body always has finite, non-zero mass. If you try to set the mass of a dynamic body to zero, it will automatically acquire a mass of one kilogram.
- BT_KINEMATIC: a kinematic body moves under simulation according to its velocity. Kinematic bodies do not respond to forces. They can be moved manually by the user, but normally a kinematic body is moved by setting its velocity. A kinematic body behaves as if it has infinite mass, however, Box2D stores zero for the mass and the inverse mass. Kinematic bodies do not collide with other static or kinematic bodies.

You should establish the body type at creation, using \ref RigidBody2D::SetBodyType "SetBodyType()", because changing the body type later is expensive.

Rigid bodies can be moved/rotated by applying forces and impulses:
- linear force (progressive/gradual):
    - \ref RigidBody2D::ApplyForce "ApplyForce()"
    - \ref RigidBody2D::ApplyForceToCenter "ApplyForceToCenter()" (same as ApplyForce, the world point where to apply the force is set to center of mass, which prevents the body from rotating/spinning)
- linear or angular impulse (brutal/immediate):
    - \ref RigidBody2D::ApplyLinearImpulse "ApplyLinearImpulse()"
    - \ref RigidBody2D::ApplyAngularImpulse "ApplyAngularImpulse()"
- torque (angular force):
    - \ref RigidBody2D::ApplyTorque "ApplyTorque()"

ApplyForce() and ApplyLinearImpulse() take two parameters: the direction of the force and where to apply it. Note that in order to improve performance, you can request the body to sleep by setting 'wake' parameter to false.

You can also directly set the linear or angular velocity of the body using \ref RigidBody2D::SetLinearVelocity "SetLinearVelocity()" or \ref RigidBody2D::SetAngularVelocity "SetAngularVelocity()". And you can get current velocity using \ref RigidBody2D::GetLinearVelocity "GetLinearVelocity()" or \ref RigidBody2D::GetAngularVelocity "GetAngularVelocity()".

To 'manually' move or rotate a body, simply translate or rotate the node to which it belongs to.

\section Urho2D_Collision_Shapes_Components Collision shapes components
Check Box2D manual - Chapter 4 Collision Module and Chapter 7 Fixtures for full reference.

\subsection Urho2D_Collision_Shapes_Shapes Shapes
- CollisionBox2D: defines 2D physics collision box. Box shapes have an optional position offset (\ref CollisionBox2D::SetCenter "SetCenter()"), width and height size (\ref CollisionBox2D::SetSize "SetSize()") and a rotation angle expressed in degrees (\ref CollisionBox2D::SetAngle "SetAngle()".). Boxes are solid, so if you need a hollow box shape then create one from a CollisionChain2D shape.
- Circle shapes <=> CollisionCircle2D: defines 2D physics collision circle. Circle shapes have an optional position offset (\ref CollisionCircle2D::SetCenter "SetCenter()") and a radius (\ref CollisionCircle2D::SetRadius "SetRadius()"). Circles are solid, you cannot make a hollow circle using the circle shape.
- Polygon shapes <=> CollisionPolygon2D: defines 2D physics collision polygon. Polygon shapes are solid convex polygons. A polygon is convex when all line segments connecting two points in the interior do not cross any edge of the polygon. A polygon must have 3 or more vertices (\ref CollisionPolygon2D::SetVertices "SetVertices()"). Polygons vertices winding doesn't matter.
- Edge shapes <=> CollisionEdge2D: defines 2D physics collision edge. Edge shapes are line segments defined by 2 vertices (\ref CollisionEdge2D::SetVertex1 "SetVertex1()" and \ref CollisionEdge2D::SetVertex2 "SetVertex2()" or globaly \ref CollisionEdge2D::SetVertices "SetVertices()"). They are provided to assist in making a free-form static environment for your game. A major limitation of edge shapes is that they can collide with circles and polygons but not with themselves. The collision algorithms used by Box2D require that at least one of two colliding shapes have volume. Edge shapes have no volume, so edge-edge collision is not possible.
- Chain shapes <=> CollisionChain2D: defines 2D physics collision chain. The chain shape provides an efficient way to connect many edges together (\ref CollisionChain2D::SetVertices "SetVertices()") to construct your static game worlds. You can connect chains together using ghost vertices. Self-intersection of chain shapes is not supported.

Several collision shapes may exist in the same node to create compound shapes. This can be handy to approximate complex or concave shapes.

Important: collision shapes must match your textures in order to be accurate. You can use Tiled's objects to create your shapes (see \ref Urho2D_TMX_Objects "Tile map objects"). Or you can use tools like Physics Body Editor (https://code.google.com/p/box2d-editor/), RUBE (https://www.iforce2d.net/rube/), LevelHelper (http://www.gamedevhelper.com/levelhelper/), PhysicsEditor (https://www.codeandweb.com/physicseditor), ... to help you. Other interesting tool is BisonKick (https://bisonkick.com/app/518195d06927101d38a83b66/).

Use \ref PhysicsWorld2D::SetDrawShape "SetDrawShape()" in combination with \ref PhysicsWorld2D::DrawDebugGeometry "DrawDebugGeometry()" to toggle shapes visibility.

\subsection Urho2D_Collision_Shapes_Fixtures Fixtures
Box2D fixtures are implemented through the CollisionShape2D base class for 2D physics collision shapes. Common parameters shared by every collision shape include:
- Density: \ref CollisionShape2D::SetDensity "SetDensity()" and \ref CollisionShape2D::GetDensity "GetDensity()"
- Friction: \ref CollisionShape2D::SetFriction "SetFriction()" and \ref CollisionShape2D::GetFriction "GetFriction()"
- Restitution (bounciness): \ref CollisionShape2D::SetRestitution "SetRestitution()" and \ref CollisionShape2D::GetRestitution "GetRestitution()"

CollisionShape2D class also provides readonly acces to these properties:
- Mass: \ref CollisionShape2D::GetMass "GetMass()"
- Inertia: \ref CollisionShape2D::GetInertia "GetInertia()"
- Center of mass: \ref CollisionShape2D::GetMassCenter "GetMassCenter()"

\subsection Urho2D_Collision_Shapes_Filtering Collision filtering
Box2D supports collision filtering (restricting which other objects to collide with) using categories and groups:
- Collision categories:
    - First assign the collision shape to a category, using \ref CollisionShape2D::SetCategoryBits "SetCategoryBits()". Sixteen categories are available.
    - Then you can specify what other categories the given collision shape can collide with, using \ref CollisionShape2D::SetMaskBits "SetMaskBits()".
- Collision groups: positive and negative indices assigned using \ref CollisionShape2D::SetGroupIndex "SetGroupIndex()". All collision shapes within the same group index either always collide (positive index) or never collide (negative index).

Note that:
- collision group has higher precedence than collision category
- a collision shape on a static body can only collide with a dynamic body
- a collision shape on a kinematic body can only collide with a dynamic body
- collision shapes on the same body never collide with each other

\subsection Urho2D_Collision_Shapes_Sensors Sensors
A collision shape can be set to \ref CollisionShape2D::SetTrigger "trigger mode" to only report collisions without actually applying collision forces. This can be used to implement trigger areas. Note that:
- a sensor can be triggered only by dynamic bodies (BT_DYNAMIC)
- \ref Urho2D_Physics_Queries "physics queries" don't report triggers. To get notified when a sensor is triggered or cease to be triggered, subscribe to E_PHYSICSBEGINCONTACT2D and E_PHYSICSENDCONTACT2D \ref Urho2D_Physics_Events "physics events".

\section Urho2D_Constraints_Components Constraints components
Constraints ('joints' in Box2D terminology) are used to constrain bodies to an anchor point or between themselves. Apply a constraint to a node (called 'ownerBody') and use \ref Constraint::SetOtherBody "SetOtherBody()" to set the other node's body to be constrained to the ownerBody.

See 32_Urho2DConstraints sample for detailed examples and to help selecting the appropriate constraint. Following are the available constraints classes, with the indication of the corresponding 'joint' in Box2D manual (see Chapter 8 Joints):
- Constraint2D: base class for 2D physics constraints.
- Distance joint <=> ConstraintDistance2D: defines 2D physics distance constraint. The distance between two anchor points (\ref ConstraintDistance2D::SetOwnerBodyAnchor "SetOwnerBodyAnchor()" and \ref ConstraintDistance2D::SetOtherBodyAnchor "SetOtherBodyAnchor()") on two bodies is kept constant. The constraint can also be made soft, like a spring-damper connection. Softness is achieved by tuning frequency (\ref ConstraintDistance2D::SetFrequencyHz "SetFrequencyHz()" is below half of the timestep) and damping ratio (\ref ConstraintDistance2D::SetDampingRatio "SetDampingRatio()").
- Revolute joint <=> ConstraintRevolute2D: defines 2D physics revolute constraint. This constraint forces two bodies to share a common hinge anchor point (\ref ConstraintRevolute2D::SetAnchor "SetAnchor()"). You can control the relative rotation of the two bodies (the constraint angle) using a limit and/or a motor. A limit (\ref ConstraintRevolute2D::SetEnableLimit "SetEnableLimit()") forces the joint angle to remain between a lower (\ref ConstraintRevolute2D::SetLowerAngle "SetLowerAngle()") and upper (\ref ConstraintRevolute2D::SetUpperAngle "SetUpperAngle()") bound. The limit will apply as much torque as needed to make this happen. The limit range should include zero, otherwise the constraint will lurch when the simulation begins. A motor (\ref ConstraintRevolute2D::SetEnableMotor "SetEnableMotor()") allows you to specify the constraint speed (the time derivative of the angle). The speed (\ref ConstraintRevolute2D::SetMotorSpeed "SetMotorSpeed()") can be negative or positive. When the maximum torque (\ref ConstraintRevolute2D::SetMaxMotorTorque "SetMaxMotorTorque()") is exceeded, the joint will slow down and can even reverse. You can use a motor to simulate friction. Just set the joint speed to zero, and set the maximum torque to some small, but significant value. The motor will try to prevent the constraint from rotating, but will yield to a significant load.
- Prismatic joint <=> ConstraintPrismatic2D: defines 2D physics prismatic constraint. This constraint allows for relative translation of two bodies along a specified axis (\ref ConstraintPrismatic2D::SetAxis "SetAxis()"). There's no rotation applied. This constraint definition is similar to ConstraintRevolute2D description; just substitute translation for angle and force for torque.
- Pulley joint <=> ConstraintPulley2D: defines 2D physics pulley constraint. The pulley connects two bodies to ground (\ref ConstraintPulley2D::SetOwnerBodyGroundAnchor "SetOwnerBodyGroundAnchor()" and \ref ConstraintPulley2D::SetOtherBodyGroundAnchor "SetOtherBodyGroundAnchor()") and to each other (\ref ConstraintPulley2D::SetOwnerBodyAnchor "SetOwnerBodyAnchor()" and \ref ConstraintPulley2D::SetOtherBodyAnchor "SetOtherBodyAnchor()"). As one body goes up, the other goes down. You can supply a ratio (\ref ConstraintPulley2D::SetRatio "SetRatio()") that simulates a block and tackle. This causes one side of the pulley to extend faster than the other. At the same time the constraint force is smaller on one side than the other. You can use this to create mechanical leverage.
- Gear joint <=> ConstraintGear2D: defines 2D physics gear constraint. Used to create sophisticated mechanisms and saves from using compound shapes. This constraint can only connect ConstraintRevolute2Ds and/or ConstraintPrismatic2Ds (\ref ConstraintGear2D::SetOwnerConstraint "SetOwnerConstraint()" and \ref ConstraintGear2D::SetOtherConstraint "SetOtherConstraint()"). Like the pulley ratio, you can specify a gear ratio (\ref ConstraintGear2D::SetRatio "SetRatio()"). However, in this case the gear ratio can be negative.
- Mouse joint <=> ConstraintMouse2D: defines 2D physics mouse constraint. Used to manipulate bodies with the mouse, this constraint is almost used in every Box2D tutorial available on the net, to allow interacting with the 2D scene. It attempts to drive a point on a body towards the current position of the cursor. There is no restriction on rotation. This constraint has a target point, maximum force, frequency, and damping ratio. The target point (\ref ConstraintMouse2D::SetTarget "SetTarget()") initially coincides with the body’s anchor point. The maximum force (\ref ConstraintMouse2D::SetMaxForce "SetMaxForce()") is used to prevent violent reactions when multiple dynamic bodies interact. You can make this as large as you like. The frequency (\ref ConstraintMouse2D::SetFrequencyHz "SetFrequencyHz()") and damping ratio (\ref ConstraintMouse2D::SetDampingRatio "SetDampingRatio()") are used to create a spring/damper effect similar to the ConstraintDistance2D. Many users have tried to adapt the ConstraintMouse2D for game play. Users often want to achieve precise positioning and instantaneous response. The ConstraintMouse2D doesn’t work very well in that context. You may wish to consider using kinematic bodies instead.
- Wheel joint <=> ConstraintWheel2D: defines 2D physics wheel constraint. This constraint restricts a point on bodyB (\ref ConstraintWheel2D::SetAnchor() "SetAnchor()") to a line on bodyA (\ref ConstraintWheel2D::SetAxis "SetAxis()"). It also provides a suspension spring.
- Weld joint <=> ConstraintWeld2D: defines 2D physics weld constraint. This constraint attempts to constrain all relative motion between two bodies.
- Rope joint <=> ConstraintRope2D: defines 2D physics rope constraint. This constraint restricts the maximum distance (\ref ConstraintRope2D::SetMaxLength "SetMaxLength()") between two points (\ref ConstraintRope2D::SetOwnerBodyAnchor "SetOwnerBodyAnchor()" and \ref ConstraintRope2D::SetOtherBodyAnchor "SetOtherBodyAnchor()"). This can be useful to prevent chains of bodies from stretching, even under high load.
- Friction joint <=> ConstraintFriction2D: defines 2D physics friction constraint. This constraint is used for top-down friction. It provides 2D translational friction (\ref ConstraintFriction2D::SetMaxForce "SetMaxForce()") and angular friction (\ref ConstraintFriction2D::SetMaxTorque "SetMaxTorque()").
- Motor joint <=> ConstraintMotor2D: defines 2D physics motor constraint. This constraint lets you control the motion of a body by specifying target position (\ref ConstraintMotor2D::SetLinearOffset "SetLinearOffset()") and rotation offsets (\ref ConstraintMotor2D::SetAngularOffset "SetAngularOffset()"). You can set the maximum motor force (\ref ConstraintMotor2D::SetMaxForce "SetMaxForce()") and torque (\ref ConstraintMotor2D::SetMaxTorque "SetMaxTorque()") that will be applied to reach the target position and rotation. If the body is blocked, it will stop and the contact forces will be proportional to the maximum motor force and torque.

Collision between bodies connected by a constraint can be enabled/disabled using \ref Constraint2D::SetCollideConnected "SetCollideConnected()".

Use \ref PhysicsWorld2D::SetDrawJoint "SetDrawJoint()" in combination with \ref PhysicsWorld2D::DrawDebugGeometry "DrawDebugGeometry()" to toggle joints visibility.

\section Urho2D_Physics_Queries Physics queries
The following queries into the physics world are provided:

\subsection Urho2D_Physics_Queries_Unary Unary geometric queries (queries on a single shape)
- Shape point test: test if a point is inside a given plain shape and returns the body if true. Use \ref PhysicsWorld2D::GetRigidBody() "GetRigidBody()". Point can be a Vector2 world position, or more conveniently you can pass screen coordinates when performing the test from an input (mouse, joystick, touch). Note that only plain shapes are supported, this test is not applicable to \ref CollisionChain2D and \ref CollisionEdge2D shapes.
- Shape ray cast: returns the body, distance, point of intersection (position) and normal vector for the first shape hit by the ray. Use \ref PhysicsWorld2D::RaycastSingle "RaycastSingle()".

\subsection Urho2D_Physics_Queries_Binary Binary functions
- Overlap between 2 shapes: not implemented
- Contact manifolds (contact points for overlaping shapes): not implemented
- Distance between 2 shapes: not implemented
- %Time of impact (time when 2 moving shapes collide): not implemented

\subsection Urho2D_Physics_Queries_World World queries (see Box2D manual - Chapter 10 World Class)
- AABB queries: return the bodies overlaping with the given rectangle. See \ref PhysicsWorld2D::GetRigidBodies "GetRigidBodies()".
- %Ray casts: return the body, distance, point of intersection (position) and normal vector for every shape hit by the ray. See \ref PhysicsWorld2D::Raycast "Raycast()".

\section Urho2D_Physics_Events Physics events

Contact listener (see Box2D manual, Chapter 9 Contacts) enables a given node to report contacts through events. Available events are:
- E_PHYSICSBEGINCONTACT2D ("PhysicsBeginContact2D" in script): called when 2 collision shapes begin to overlap
- E_PHYSICSENDCONTACT2D ("PhysicsEndContact2D" in script): called when 2 collision shapes cease to overlap
- E_PHYSICSPRESTEP2D ("PhysicsPreStep2D" in script): called after collision detection, but before collision resolution. This allows to disable the contact if need be (for example on a one-sided platform). Currently ineffective (only reports PhysicsWorld2D and time step)
- E_PHYSICSPOSTSTEP2D ("PhysicsPostStep2D" in script): used to gather collision impulse results. Currentlly ineffective (only reports PhysicsWorld2D and time step)

\section Urho2D_TileMap Tile maps

Tile maps workflow relies on the tmx file format, which is the native format of Tiled, a free app available at http://www.mapeditor.org/. It is strongly recommended to use stable release 0.9.1. Do not use daily builds or other newer/older stable revisions, otherwise results may be unpredictable.

Check example 36_Urho2DTileMap for a basic demonstration.

You can use tile maps for the design of the whole scene/level, or in adjunction to other 2D resources.

\subsection Urho2D_LoadingTMX "Loading" a TMX tile map file

A tmx file is loaded using \ref TmxFile2D "TmxFile2D resource class" and rendered using \ref TileMap2D "TileMap2D component class".
You just have to create a \ref TileMap2D "TileMap2D" component inside a node and then assign the tmx resource file to it.

C++:
\code
SharedPtr<Node> tileMapNode(scene_->CreateChild("TileMap")); // Create a standard Urho3D node
TileMap2D* tileMap = tileMapNode->CreateComponent<TileMap2D>(); // Create the TileMap2D component
tileMap->SetTmxFile(cache->GetResource<TmxFile2D>("Urho2D/isometric_grass_and_water.tmx")); // Assign tmx resource file to component
\endcode

AngelScript:
\code
Node@ tileMapNode = scene_.CreateChild("TileMap"); // Create a standard Urho3D node
TileMap2D@ tileMap = tileMapNode.CreateComponent("TileMap2D"); // Create the TileMap2D component
tileMap.tmxFile = cache.GetResource("TmxFile2D", "Urho2D/isometric_grass_and_water.tmx"); // Assign the tmx resource file to component
\endcode

Lua:
\code
local tileMapNode = scene_:CreateChild("TileMap") -- Create a standard Urho3D node
local tileMap = tileMapNode:CreateComponent("TileMap2D") -- Create the TileMap2D component
tileMap.tmxFile = cache:GetResource("TmxFile2D", "Urho2D/isometric_grass_and_water.tmx") -- Assign tmx resource file to component
\endcode

Note that:
- currently only XML Layer Format is supported (Base64 and CSV are not). In Tiled, go to Maps > Properties to set 'Layer Format' to 'XML'.
- if 'seams' between tiles are obvious then you should make your tilesets images nearest filtered (see \ref Urho2D_Static_Sprites "Static sprites" section above.)

\subsection Urho2D_TMX_maps TMX tile maps

Once a tmx file is loaded in Urho, use \ref TileMap2D::GetInfo "GetInfo()" to access the map properties through \ref TileMapInfo2D class.

A map is defined by its:
- orientation: Urho2D supports both orthogonal (flat) and isometric (strict iso 2.5D and staggered iso) tile maps. Orientation can be retrieved with \ref TileMapInfo2D::orientation_ "orientation_" attribute (O_ORTHOGONAL for ortho, O_ISOMETRIC for iso and O_STAGGERED for staggered)
- width and height expressed as a number of tiles in the map: use \ref TileMapInfo2D::width_ "width_" and \ref TileMapInfo2D::height_ "height_" attributes to access these values
- width and height expressed in Urho2D space: use \ref TileMapInfo2D::GetMapWidth "GetMapWidth()" and \ref TileMapInfo2D::GetMapHeight "GetMapHeight()" to access these values which are useful to set the camera's position for example
- tile width and tile height as the size in pixels of the tiles in the map (equates to Tiled width/height * PIXEL_SIZE): use \ref TileMapInfo2D::tileWidth_ "tileWidth_" and \ref TileMapInfo2D::tileHeight_ "tileHeight_" attributes to access these values

Two convenient functions are provided to convert Tiled index to/from Urho2D space:
- \ref TileMap2D::TileIndexToPosition "TileIndexToPosition()" to convert tile index to Urho position
- \ref TileMap2D::PositionToTileIndex "PositionToTileIndex()" to convert Urho position to tile index (returns false if position is outside of the map)

You can display debug geometry for the whole tile map using \ref TileMap2D::DrawDebugGeometry "DrawDebugGeometry()".

\subsection Urho2D_TMX_Tileset TMX tile map tilesets and tiles

A tile map is built from fixed-size sprites ('tiles', accessible from the Tile2D class) belonging to one or more 'tilesets' (=spritesheets). Each tile is characterized by its:
- grid ID (ID in the tileset, from top-left to bottom-right): use \ref Tile2D::GetGid "GetGid()"
- sprite/image (Sprite2D): use \ref Tile2D::GetSprite "GetSprite()"
- property: use \ref Tile2D::HasProperty "HasProperty()" and \ref Tile2D::GetProperty "GetProperty()"

Tiles from a tileset can only be accessed from one of the layers they are 'stamped' onto, using \ref TileMapLayer2D::GetTile "GetTile()" (see next section).

\subsection Urho2D_TMX_layers TMX tile map layers

A tile map is composed of a mix of ordered \ref TileMapLayer2D "layers". The number of layers contained in the tmx file is retrieved using \ref TileMap2D::GetNumLayers "GetNumLayers()".

Accessing layers : from a \ref TileMap2D "TileMap2D component", layers are accessed by their index from bottom (0) to top using \ref TileMap2D::GetLayer "GetLayer()" function.

A layer is characterized by its:
- name: currently not accessible
- width and height expressed as a number of tiles: use \ref TileMapLayer2D::GetWidth "GetWidth()" and \ref TileMapLayer2D::GetHeight "GetHeight()" to access these values
- type: retrieved using \ref TileMapLayer2D::GetLayerType "GetLayerType()" (returns the type of layer, a TileMapLayerType2D: Tile=LT_TILE_LAYER, %Object=LT_OBJECT_GROUP, %Image=LT_IMAGE_LAYER and Invalid=LT_INVALID)
- custom properties : use \ref TileMapLayer2D::HasProperty "HasProperty()" and \ref TileMapLayer2D::GetProperty "GetProperty()" to check/access these values

Layer visibility can be toggled using \ref TileMapLayer2D::SetVisible "SetVisible()"  (and visibility state can be accessed with \ref TileMapLayer2D::IsVisible "IsVisible()"). Currently layer opacity is not implemented. Use \ref TileMapLayer2D::DrawDebugGeometry "DrawDebugGeometry()" to display debug geometry for a given layer.

By default, first tile map layer is drawn on scene layer 0 and subsequent layers are drawn in a 10 scene layers step. For example, if your tile map has 3 layers:
- bottom layer is drawn on layer 0
- middle layer is on layer 10
- top layer is on layer 20

You can override this default layering order by using \ref TileMapLayer2D::SetDrawOrder "SetDrawOrder()", and you can retrieve the order using \ref TileMapLayer2D::GetDrawOrder "GetDrawOrder()".

You can access a given tile node or tileset's tile (Tile2D) by its index (tile index is displayed at the bottom-left in Tiled and can be retrieved from position using \ref TileMap2D::PositionToTileIndex "PositionToTileIndex()"):
- to access a tile node, which enables access to the StaticSprite2D component, for example to remove it or replace it, use \ref TileMapLayer2D::GetTileNode "GetTileNode()"
- to access a tileset's Tile2D tile, which enables access to the Sprite2D resource, gid and custom properties (as mentioned \ref Urho2D_TMX_Tileset "above"), use \ref TileMapLayer2D::GetTile "GetTile()"

An %Image layer node or an %Object layer node are accessible using \ref TileMapLayer2D::GetImageNode "GetImageNode()" and \ref TileMapLayer2D::GetObjectNode "GetObjectNode()".

\subsection Urho2D_TMX_Objects TMX tile map objects

Tiled \ref TileMapObject2D "objects" are wire shapes (Rectangle, Ellipse, Polygon, Polyline) and sprites (Tile) that are freely positionable in the tile map.

Accessing Tiled objects : from a \ref TileMapLayer2D "TileMapLayer2D layer", objects are accessed by their index using \ref TileMapLayer2D::GetObject "GetObject()". \ref TileMapLayer2D::GetNumObjects "GetNumObjects()" returns the number of objects contained in the object layer (tile and image layers will return 0 as they don't hold objects).

Use \ref TileMapObject2D::GetObjectType "GetObjectType()" to get the nature of the selected object (TileMapObjectType2D: OT_RECTANGLE for Rectangle, OT_ELLIPSE for Ellipse, OT_POLYGON for Polygon, OT_POLYLINE for PolyLine, OT_TILE for Tile and OT_INVALID if not a valid object).

Objects' properties (Name and Type) can be accessed using respectively \ref TileMapObject2D::GetName "GetName()" and \ref TileMapObject2D::GetType "GetType()". Type can be useful to flag categories of objects in Tiled.

Except Tile, objects are not visible (although you can display them for debugging purpose using DrawDebugGeometry() at the level of the tile map or a given layer, as mentioned previously). They can be used:
- to easily design polygon sprites and Box2D shapes using the object's vertices: use \ref TileMapObject2D::GetNumPoints "GetNumPoints()" to get the number of vertices and \ref TileMapObject2D::GetPoint "GetPoint()" to iterate through the vertices
- as placeholders to easily set the position and size of entities in the world, using \ref TileMapObject2D::GetPosition "GetPosition()" and \ref TileMapObject2D::GetSize "GetSize()"
- to display Tile objects as sprites
- to create a background from Tile sprites
- etc.

Additionaly Sprite2D resource from a Tile object is retrieved using \ref TileMapObject2D::GetTileSprite "GetTileSprite()".

If need be you can access the grid id (relative to the tilesets used) of a Tile object using \ref TileMapObject2D::GetTileGid "GetTileGid()".

\page Serialization Serialization

Classes that derive from Serializable can perform automatic serialization to binary or XML format by defining \ref AttributeInfo "attributes". Attributes are stored to the Context per class. %Scene load/save and network replication are both implemented by having the Node and Component classes derive from Serializable.

The supported attribute types are all those supported by Variant, excluding pointers. Attributes can either refer to a variable at a memory offset in the object, or define setter & getter functions. Zero-based enumerations are also supported, so that the enum values can be stored as text into XML files instead of just numbers. For editing, the attributes also have human-readable names.

To implement side effects to attributes, for example that a Node needs to dirty its world transform whenever the local transform changes, the default attribute access functions in Serializable can be overridden. See \ref Serializable::OnSetAttribute "OnSetAttribute()" and \ref Serializable::OnGetAttribute "OnGetAttribute()".

Each attribute can have a combination of the following flags:

- AM_FILE: Is used for file serialization (load/save.)
- AM_NET: Is used for network replication.
- AM_LATESTDATA: Frequently changing data for network replication, where only the latest values matter. Used for motion and animation.
- AM_NOEDIT: Is an internal attribute and is not to be shown for editing.
- AM_NODEID: Is a node ID and may need rewriting when instantiating scene content.
- AM_COMPONENTID: Is a component ID and may need rewriting when instantiating scene content.

The default flags are AM_FILE and AM_NET. Note that it is legal to define neither AM_FILE or AM_NET, meaning the attribute has only run-time significance (perhaps for editing.)

See the existing engine classes e.g. in the %Scene or %Graphics subdirectories for examples on registering attributes using the URHO3D_ATTRIBUTE family of helper macros.

\page Network Networking

The Network subsystem provides reliable and unreliable UDP messaging using kNet. A server can be created that listens for incoming connections, and client connections can be made to the server. After connecting, code running on the server can assign the client into a scene to enable scene replication, provided that when connecting, the client specified a blank scene for receiving the updates.

%Scene replication is one-directional: the server always has authority and sends scene updates to the client at a fixed update rate, by default 30 FPS. The client responds by sending controls updates (buttons, yaw and pitch + possible extra data) also at a fixed rate.

Bidirectional communication between the server and the client can happen either using raw network messages, which are binary-serialized data, or remote events, which operate like ordinary events, but are processed on the receiving end only. Code on the server can send messages or remote events either to one client, all clients assigned into a particular scene, or to all connected clients. In contrast the client can only send messages or remote events to the server, not directly to other clients.

Note that if a particular networked application does not need scene replication, network messages and remote events can also be transmitted without assigning the client to a scene. The Chat example does just that: it does not create a scene either on the server or the client.

\section Network_Connecting Connecting to a server

Starting the server and connecting to it both happen through the Network subsystem. See \ref Network::StartServer "StartServer()" and \ref Network::Connect "Connect()". A UDP port must be chosen; the examples use the port 1234.

Note the scene (to be used for replication) and identity VariantMap supplied as parameters when connecting. The identity data can contain for example the user name or credentials, it is completely application-specified. The identity data is sent right after connecting and causes the E_CLIENTIDENTITY event to be sent on the server when received. By subscribing to this event, server code can examine incoming connections and accept or deny them. The default is to accept all connections.

After connecting successfully, client code can get the Connection object representing the server connection, see \ref Network::GetServerConnection "GetServerConnection()". Likewise, on the server a Connection object will be created for each connected client, and these can be iterated through. This object is used to send network messages or remote events to the remote peer, to assign the client into a scene (on the server only), or to disconnect.

\section Network_Replication Scene replication

%Network replication of scene content has been implemented in a straightforward manner, using \ref Serialization "attributes". Nodes and components that have been not been created in local mode - see the CreateMode parameter of \ref Node::CreateChild "CreateChild()" or \ref Node::CreateComponent "CreateComponent()" - will be automatically replicated. Note that a replicated component created into a local node will not be replicated, as the node's locality is checked first.

The CreateMode translates into two different node and component ID ranges - replicated ID's range from 0x1 to 0xffffff, while local ID's range from 0x1000000 to 0xffffffff. This means there is a maximum of 16777215 replicated nodes or components in a scene.

If the scene was originally loaded from a file on the server, the client will also load the scene from the same file first. In this case all predefined, static objects such as the world geometry should be defined as local nodes, so that they are not needlessly retransmitted through the network during the initial update, and do not exhaust the more limited replicated ID range.

The server can be made to transmit needed resource \ref PackageFile "packages" to the client. This requires attaching the package files to the Scene by calling \ref Scene::AddRequiredPackageFile "AddRequiredPackageFile()". On the client, a cache directory for the packages must be chosen before receiving them is possible: see \ref Network::SetPackageCacheDir "SetPackageCacheDir()".

There are some things to watch out for:

- When a client is assigned to a scene, the client will first remove all existing replicated scene nodes from the scene, to prepare for receiving objects from the server. This means that for example a client's camera should be created into a local node, otherwise it will be removed when connecting.

- After connecting to a server, the client should not create, update or remove non-local nodes or components on its own. However, to create client-side special effects and such, the client can freely manipulate local nodes.

- A node's \ref Node::GetVars "user variables" VariantMap will be automatically replicated on a per-variable basis. This can be useful in transmitting data shared by several components, for example the player's score or health.

- To implement interpolation, exponential smoothing of the nodes' rendering transforms is enabled on the client. It can be controlled by two properties of the Scene, the smoothing constant and the snap threshold. Snap threshold is the distance between network updates which, if exceeded, causes the node to immediately snap to the end position, instead of moving smoothly. See \ref Scene::SetSmoothingConstant "SetSmoothingConstant()" and \ref Scene::SetSnapThreshold "SetSnapThreshold()".

- Position and rotation are Node attributes, while linear and angular velocities are RigidBody attributes. To cut down on the needed network bandwidth the physics components can be created as local on the server: in this case the client will not see them at all, and will only interpolate motion based on the node's transform changes. Replicating the actual physics components allows the client to extrapolate using its own physics simulation, and to also perform collision detection, though always non-authoritatively.

- By default the physics simulation also performs interpolation to enable smooth motion when the rendering framerate is higher than the physics FPS. This should be disabled on the server scene to ensure that the clients do not receive interpolated and therefore possibly non-physical positions and rotations. See \ref PhysicsWorld::SetInterpolation "SetInterpolation()".

- AnimatedModel does not replicate animation by itself. Rather, AnimationController will replicate its command state (such as "fade this animation in, play that animation at 1.5x speed.") To turn off animation replication, create the AnimationController as local. To ensure that also the first animation update will be received correctly, always create the AnimatedModel component first, then the AnimationController.

- Networked attributes can either be in delta update or latest data mode. Delta updates are small incremental changes and must be applied in order, which may cause increased latency if there is a stall in network message delivery eg. due to packet loss. High volume data such as position, rotation and velocities are transmitted as latest data, which does not need ordering, instead this mode simply discards any old data received out of order. Note that node and component creation (when initial attributes need to be sent) and removal can also be considered as delta updates and are therefore applied in order.

- To avoid going through the whole scene when sending network updates, nodes and components explicitly mark themselves for update when necessary. When writing your own replicated C++ components, call \ref Component::MarkNetworkUpdate "MarkNetworkUpdate()" in member functions that modify any networked attribute.

- The server update logic orders replication messages so that parent nodes are created and updated before their children. Remote events are queued and only sent after the replication update to ensure that if they originate from a newly created node, it will already exist on the receiving end. However, it is also possible to specify unordered transmission for a remote event, in which case that guarantee does not hold.

- Nodes have the concept of the \ref Node::SetOwner "owner connection" (for example the player that is controlling a specific game object), which can be set in server code. This property is not replicated to the client. Messages or remote events can be used instead to tell the players what object they control.

\section Network_InterestManagement Interest management

%Scene replication includes a simple, distance-based interest management mechanism for reducing bandwidth use. To use, create the NetworkPriority component to a Node you wish to apply interest management to. The component can be created as local, as it is not important to the clients.

This component has three parameters for controlling the update frequency: \ref NetworkPriority::SetBasePriority "base priority", \ref NetworkPriority::SetDistanceFactor "distance factor", and \ref NetworkPriority::SetMinPriority "minimum priority".

A current priority value is calculated on each server update as "base priority - distance factor * distance." Additionally, it can never go lower than the minimum priority. This value is then added to an update accumulator. Whenever the update accumulator reaches 100.0, the attribute changes to the node and its components are sent, and the accumulator is reset.

The default values are base priority 100.0, distance factor 0.0, and minimum priority 0.0. This means that by default an update is always sent (which is also the case if the node has no NetworkPriority component.) Additionally, there is a rule that the node's owner connection always receives updates at full frequency. This rule can be controlled by calling \ref NetworkPriority::SetAlwaysUpdateOwner "SetAlwaysUpdateOwner()".

Calculating the distance requires the client to tell its current observer position (typically, either the camera's or the player character's world position.) This is accomplished by the client code calling \ref Connection::SetPosition "SetPosition()" on the server connection. The client can also tell its current observer rotation by
calling \ref Connection::SetRotation "SetRotation()" but that will only be useful for custom logic, as it is not used by the NetworkPriority component.

For now, creation and removal of nodes is always sent immediately, without consulting interest management. This is based on the assumption that nodes' motion updates consume the most bandwidth.

\section Network_Controls Client controls update

The Controls structure is used to send controls information from the client to the server, by default also at 30 FPS. This includes held down buttons, which is an application-defined 32-bit bitfield, floating point yaw and pitch, and possible extra data (for example the currently selected weapon) stored within a VariantMap.

It is up to the client code to ensure they are kept up-to-date, by calling \ref Connection::SetControls "SetControls()" on the server connection. The event E_NETWORKUPDDATE will be sent to remind of the impending update, and the event E_NETWORKUPDATESENT will be sent after the update. The controls can then be inspected on the server side by calling \ref Connection::GetControls "GetControls()".

The controls update message also includes a running 8-bit timestamp, see \ref Connection::GetTimeStamp "GetTimeStamp()", and the client's observer position / rotation for interest management. To conserve bandwidth, the position and rotation values are left out if they have never been assigned.

\section Network_ClientPrediction Client-side prediction

Urho3D does not implement built-in client-side prediction for player controllable objects due to the difficulty of rewinding and resimulating a generic physics simulation. However, when not using
physics for player movement, it is possible to intercept the authoritative network updates from the server and build a prediction system on the application level.

By calling \ref Serializable::SetInterceptNetworkUpdate "SetInterceptNetworkUpdate()" the update of an individual networked attribute is redirected to send an event (E_INTERCEPTNETWORKUPDATE) instead of applying the attribute value directly. This should be called on the client for the node or component that is to be predicted. For example to redirect a Node's position update:

\code
node->SetInterceptNetworkUpdate("Network Position", true);
\endcode

The event includes the attribute name, index, new value as a Variant, and the latest 8-bit controls timestamp that the server has seen from the client. Typically, the event handler would store the value that arrived from the server and set an internal "update arrived" flag, which the application logic update code could use later on the same frame, by taking the server-sent value and replaying any user input on top of it. The timestamp value can be used to estimate how many client controls packets have been sent during the roundtrip time, and how much input needs to be replayed.

\section Network_Messages Raw network messages

All network messages have an integer ID. The first ID you can use for custom messages is 22 (lower ID's are either reserved for kNet's or the %Network subsystem's internal use.) Messages can be sent either unreliably or reliably, in-order or unordered. The data payload is simply raw binary data that can be crafted by using for example VectorBuffer.

To send a message to a Connection, use its \ref Connection::SendMessage "SendMessage()" function. On the server, messages can also be broadcast to all client connections by calling the \ref Network::BroadcastMessage "BroadcastMessage()" function.

When a message is received, and it is not an internal protocol message, it will be forwarded as the E_NETWORKMESSAGE event. See the Chat example for details of sending and receiving.

For high performance, consider using unordered messages, because for in-order messages there is only a single channel within the connection, and all previous in-order messages must arrive first before a new one can be processed.

\section Network_RemoteEvents Remote events

A remote event consists of its event type (name hash), a flag that tells whether it is to be sent in-order or unordered, and the event data VariantMap. It can optionally set to be originate from a specific Node in the receiver's scene ("remote node event.")

To send a remote event to a Connection, use its \ref Connection::SendRemoteEvent "SendRemoteEvent()" function. To broadcast remote events to several connections at once (server only), use Network's \ref Network::BroadcastRemoteEvent "BroadcastRemoteEvent()" function.

For safety, allowed remote event types must be registered. See \ref Network::RegisterRemoteEvent "RegisterRemoteEvent()". The registration affects only receiving events; sending whatever event is always allowed. There is a fixed blacklist of event types defined in Source/Urho3D/Network/Network.cpp that pose a security risk and are never allowed to be registered for reception; for example E_CONSOLECOMMAND.

Like with ordinary events, in script remote event types are strings instead of name hashes for convenience.

Remote events will always have the originating connection as a parameter in the event data. Here is how to get it in both C++ and script (in C++, include NetworkEvents.h):

C++:
\code
using namespace RemoteEventData;
Connection* remoteSender = static_cast<Connection*>(eventData[P_CONNECTION].GetPtr());
\endcode

%Script:
\code
Connection@ remoteSender = eventData["Connection"].GetPtr();
\endcode

\section Network_HttpRequests HTTP requests

In addition to UDP messaging, the network subsystem allows to make HTTP requests. Use the \ref Network::MakeHttpRequest "MakeHttpRequest()" function for this. You can specify the URL, the verb to use (default GET if empty), optional headers and optional post data. The HttpRequest object that is returned acts like a Deserializer, and you can read the response data in suitably sized chunks. After the whole response is read, the connection closes. The connection can also be closed early by allowing the request object to expire.

\section Network_Simulation Network conditions simulation

The Network subsystem can optionally add delay to sending packets, as well as simulate packet loss. See \ref Network::SetSimulatedLatency "SetSimulatedLatency()" and \ref Network::SetSimulatedPacketLoss "SetSimulatedPacketLoss()".

\page Database Database

The Database subsystem is built into the Urho3D library only when one of these two \ref Build_Options "build options" are enabled: URHO3D_DATABASE_ODBC and URHO3D_DATABASE_SQLITE. When both options are enabled then URHO3D_DATABASE_ODBC takes precedence. These build options determine which database API the subsystem will use. The ODBC DB API is more suitable for native application, especially the game server, where it allows the app to establish connection to any ODBC compliant databases like SQLite, MySQL/MariaDB, PostgreSQL, Sybase SQL, Oracle, etc. The SQLite DB API, on the other hand, is suitable for mobile application which embeds the SQLite database and its engine into the app itself. The Database subsystem wraps the underlying DB API using a unified URHO3D API, so no or minimal code changes are required to the library user when switching between these two build options.

Currently the implementation just supports immediate SQL statement execution. Prepared statements and transaction management will be added later when the need arises. The subsystem has a simple database connection pooling capability. This internal database connection pool should not be confused with ODBC connection pool option when ODBC DB API is being used. The internal pooling is enabled by default, except when ODBC DB API is being used and when ODBC driver manager 3.0 or later is being detected in the host system, in which case the ODBC connection pool option should be used instead to manage the database connection pooling.

\section Establish_DbConnection Establishing database connection

A new database connection is established by calling \ref Database::Connect "Connect()" and passing it with a so-called database connection string. The database connection string does not only identify which database to connect to, but also other relevant database connection settings like: database user id, user password, host, and port number, etc. The format of the database connection string is controlled by the underlying DB API. In general the connection string is really the only thing that need to be changed when switching the underlying DB API and when switching the databases to connect to.

When the connection is successfully established, a valid DbConnection object is returned. After done with the database connection, an application should disconnect the database connection by calling the \ref Database::Disconnect "Disconnect()". This is a good practise. When the Urho3D game engine exits, the destructor of the database subsystem automatically disconnects all the still active database connections.

\subsection ODBC_ConnString ODBC connection string

The exact format of the ODBC connection string depends on the ODBC driver for a specific database vendor. Consult the accompanying documentation of the specific ODBC driver on how to construct the database connection string. Both DSN and DSN-less connection string are supported. For the purpose of illustration, this subsection will just explain how to connect to a MySQL/MariaDB database as an example. The MySQL/MariaDB database server is assumed to be running on a localhost on a default port with database name called 'test', and user id & password are "testuser" & "testpassword".

\subsubsection DSN_ConnString DSN connection string

Use the GUI tool provided by host system to define the ODBC data source. It can be user DSN or system DSN. On Linux host system, simply add the new data source entry in the '~/.odbc.ini' or '/etc/odbc.ini', respectively. Create the file if it does not exist yet. The data source entry must at least contains the following information.
\verbatim
# These settings assume the host system uses unixODBC as ODBC driver manager
# Settings for iODBC driver manager would be slightly different
[testDSN]
Driver=MariaDB      # This is the name of the ODBC driver installed in the /etc/odbcinst.ini
Description=MariaDB test database
Server=localhost
Port=
User=testuser
Password=testpassword
Database=test
Option=3
Socket=
\endverbatim

To connect to this data source, use the following connection string:
\verbatim
DSN=testDSN
\endverbatim

\subsubsection DSN_less_ConnString DSN-less connection string

To connect to the same database above without pre-configuring it as an ODBC data source, use the connection string like this:
\verbatim
Driver=MariaDB;Database=test;User=testuser;Password=testpassword;Option=3
\endverbatim

\subsection SQLite_ConnString SQLite connection string

The SQLite database is a single disk file. The SQLite connection string is simply a path to the location of that single disk file. Both absolute and relative paths work. When the path is valid but the disk file does not exist yet then SQLite database engine will automatically create the disk file and hence create a new empty database in the process. The drawback with this approach is, there is no way to pass additional database connection settings. In order to do that, SQLite DB API also supports connection string using RFC 3986 URI format. Consult SQLite documentation on [URI format](https://www.sqlite.org/uri.html) for more detail. For illustration purposes, this subsection will assume the SQLite disk file is called 'test.db' located in home directory and current working directory is home directory.

\subsubsection Path_ConnString Path connection string

With the above assumption, the following example connection strings work equally.

Relative path:
\verbatim
test.db
\endverbatim

Or absolute path:
\verbatim
/home/testuser/test.db
\endverbatim

\subsubsection URI_ConnString URI connection string

In this format the additional database connection setting can be passed as query parameters. As an example, to connect to the same database as above but in read-only and shared-cache mode then the connection string can be rewritten as:
\verbatim
file:./test.db?mode=ro&cache=shared
\endverbatim

Or:
\verbatim
file:///home/testuser/test.db?mode=ro&cache=shared
\endverbatim

\section Immediate_Execution Immediate SQL statement execution

Use the \ref DbConnection::Execute() "Execute()" to execute an SQL statement in immediate mode. In immediate mode, the SQL statement is opened, prepared, executed, and finalized in one go. It is a convenient method to perform adhoc query but it may not be good for system performance when a same query is being performed repeatedly. The method returns a DbResult object regardless of whether the query type is DML (Data Manipulation Language) or DDL (Data Definition Language). The %DbResult object only contains the resultset when the SQL statement being executed is a select query. Use the \ref DbResult::GetNumColumns() "GetNumColumns()" and \ref DbResult::GetNumRows() "GetNumRows()" to find out the size of the resultset. Use the \ref DbResult::GetColumns() "GetColumns()" and \ref DbResult::GetRows() "GetRows()" to get the actual column headers data and rows data, respectively. For DML statement, use the \ref DbResult::GetNumAffectedRows() "GetNumAffectedRows()" to find out the number of affected rows.

The number of rows in the %DbResult object may be less than the actual number of rows being fetched from the database. This is because the fetched rows could be instructed to be filtered out by \ref DB_Cursor "E_DBCURSOR" event handler. The whole rows fetching process could also be aborted upon request of E_DBCURSOR event handler.

\section Prepare_Bind_Execution SQL execution using prepared statements and dynamic parameter bindings

Not yet supported at this moment.

\section Transaction_Management Transaction Management

Not yet supported at this moment. Currently all statements are auto-committed unless the database is connected as read-only (in which case DML and DDL statements would cause an error to be logged).

\section DB_Cursor Database cursor event

When executing an SQL statement there is an option to enable the sending of database cursor event. This event is sent on each row in the resultset as it is being fetched. i.e. the events could be sent multiple times before the Execute() method returns. %Application can subscribe to this event to influence how the resultset is being populated in the %DbResult object.

The E_DBCURSOR has input and output parameters.

Output parameters:
\verbatim
P_SQL        SQL query string currently being executed (String)
P_NUMCOLS    Number of columns in the resultset (unsigned)
P_COLHEADERS Column headers in the resultset (StringVector)
P_COLVALUES  Row data as it is being fetched (VariantVector)
\endverbatim

%Input parameters:
\verbatim
P_FILTER     Set to true to filter out this row from the DbResult object
P_ABORT      Set to true to abort further fetching process
\endverbatim

The P_FILTER could be used for any additional client-side filtering logic that is otherwise difficult to be carried out at the database server-side using WHERE or HAVING clause. The P_ABORT when used does not affect rows that are already populated into %DbResult object.

\page Multithreading Multithreading

Urho3D uses a task-based multithreading model. The WorkQueue subsystem can be supplied with tasks described by the WorkItem structure, by calling \ref WorkQueue::AddWorkItem "AddWorkItem()". These will be executed in background worker threads. The function \ref WorkQueue::Complete "Complete()" will complete all currently pending tasks, and execute them also in the main thread to make them finish faster.

On single-core systems no worker threads will be created, and tasks are immediately processed by the main thread instead. In the presence of more cores, a worker thread will be created for each hardware core except one which is reserved for the main thread. Hyperthreaded cores are not included, as creating worker threads also for them leads to unpredictable extra synchronization overhead.

The work items include a function pointer to call, with the signature

\verbatim
void WorkFunction(const WorkItem* item, unsigned threadIndex)
\endverbatim

The thread index ranges from 0 to n, where 0 represents the main thread and n is the number of worker threads created. Its function is to aid in splitting work into per-thread data structures that need no locking. The work item also contains three void pointers: start, end and aux, which can be used to describe a range of sub-work items, and an auxiliary data structure, which may for example be the object that originally queued the work.

Multithreading is so far not exposed to scripts, and is currently used only in a limited manner: to speed up the preparation of rendering views, including lit object and shadow caster queries, occlusion tests and particle system, animation and skinning updates. Raycasts into the Octree are also threaded, but physics raycasts are not. Additionally there are dedicated threads for audio mixing and background loading of resources.

When making your own work functions or threads, observe that the following things are unsafe and will result in undefined behavior and crashes, if done outside the main thread:

- Modifying scene or %UI content
- Modifying GPU resources
- Executing script functions
- Pointing SharedPtr's or WeakPtr's to the same RefCounted object from multiple threads simultaneously

Using the Profiler is treated as a no-op when called from outside the main thread. Trying to send an event or get a resource from the ResourceCache when not in the main thread will cause an error to be logged. %Log messages from other threads are collected and handled in the main thread at the end of the frame.

\page AttributeAnimation Attribute animation

Attribute animation is a mechanism to animate the values of an object's attribute. Objects derived from Animatable can use attribute animation, this includes the Node class and all Component and UIElement subclasses.

These are two ways to use attribute animation. Either the user can create attribute animation with code, and then apply it to object's attribute. Here is a simple code for light color animation:
\code
SharedPtr<ValueAnimation> colorAnimation(new ValueAnimation(context_));
colorAnimation->SetKeyFrame(0.0f, Color::WHITE);
colorAnimation->SetKeyFrame(2.0f, Color::YELLOW);
colorAnimation->SetKeyFrame(4.0f, Color::WHITE);

light->SetAttributeAnimation("Color", colorAnimation, WM_LOOP);
\endcode

In the above code, we first create an ValueAnimation object call colorAnimation, and set three key frame values to it, then assign it to light's color attribute. (Note here: in order to make animation look correct, the last key frame must equal to the first key frame for loop mode).

Another way is to load an attribute animation resource, here is a simple example:
\code
ValueAnimation* colorAnimation = cache->GetResource<ValueAnimation>("Scene/LightColorAnimation.xml");
light->SetAttributeAnimation("Color", colorAnimation, WM_LOOP);
\endcode

Attribute animation supports three different wrap modes:
- WM_LOOP: Loop mode, when the animation arrives to end, it will loop from beginning.
- WM_ONCE: Play once mode, when the animation is finished, it will be removed from the object.
- WM_CLAMP: Clamp mode, when the animation is finished, it will keep the last key frame's value.

The playback speed (default 1 or "original speed") of an animation, as well as the animation's wrap mode can be adjusted on the fly.

The ObjectAnimation class can be used to group together multiple value animations that affect different attributes. For example when the user wants to apply position and color animation for a light, the following code can be used. Note that the object animation is attached to the light's scene node, so a special syntax is needed to refer to the light component's attribute.

\code
// Create light animation
SharedPtr<ObjectAnimation> lightAnimation(new ObjectAnimation(context_));

// Create light position animation
SharedPtr<ValueAnimation> positionAnimation(new ValueAnimation(context_));
// Use spline interpolation method
positionAnimation->SetInterpolationMethod(IM_SPLINE);
// Set spline tension
positionAnimation->SetSplineTension(0.7f);
positionAnimation->SetKeyFrame(0.0f, Vector3(-30.0f, 5.0f, -30.0f));
positionAnimation->SetKeyFrame(1.0f, Vector3( 30.0f, 5.0f, -30.0f));
positionAnimation->SetKeyFrame(2.0f, Vector3( 30.0f, 5.0f,  30.0f));
positionAnimation->SetKeyFrame(3.0f, Vector3(-30.0f, 5.0f,  30.0f));
positionAnimation->SetKeyFrame(4.0f, Vector3(-30.0f, 5.0f, -30.0f));
// Set position animation
lightAnimation->AddAttributeAnimation("Position", positionAnimation);

// Create light color animation
SharedPtr<ValueAnimation> colorAnimation(new ValueAnimation(context_));
colorAnimation->SetKeyFrame(0.0f, Color::WHITE);
colorAnimation->SetKeyFrame(1.0f, Color::RED);
colorAnimation->SetKeyFrame(2.0f, Color::YELLOW);
colorAnimation->SetKeyFrame(3.0f, Color::GREEN);
colorAnimation->SetKeyFrame(4.0f, Color::WHITE);
// Set Light component's color animation
lightAnimation->AddAttributeAnimation("@Light/Color", colorAnimation);

// Apply light animation to light node
lightNode->SetObjectAnimation(lightAnimation);
\endcode

%Object animations can also be loaded from file, like:
\code
ObjectAnimation * lightAnimation = cache->GetResource<ObjectAnimation>("Scene/LightAnimation.xml");
lightNode->SetObjectAnimation (lightAnimation);
\endcode

Attribute animation uses either linear or spline interpolation for floating point types (like float, Vector2, Vector3 etc), and no interpolation for integer and non-numeric types (like int, bool).  Alternatively interpolation can be turned off for any data type by setting the interpolation method IM_NONE (see \ref ValueAnimation::SetInterpolationMethod "SetInterpolationMethod()"). This allows e.g. animating %UI elements by modifying the element's image rect to cover a series of animation frames.

\section AttributeAnimation_Classes Attribute animation classes

- Animatable: Base class for animatable objects, which can assign animations on its individual attributes (ValueAnimation), or an animation which affects several attributes (ObjectAnimation).
- ValueAnimation: Includes key frame values for a single attribute
- ObjectAnimation: Includes one or more attribute animations and their wrap modes and speeds for an Animatable object.
- ValueAnimationInfo: Base class for runtime instances of an attribute animation, which includes the referred animation, wrap mode, speed and time position.

\page SplinePath Spline path

\section SplinePath_Intro The SplinePath component
SplinePath is a component that allows to move a node along a path defined from a series of nodes acting as 'control points'. The node to move is called 'controlled node'.

\subsection SplinePath_BuildPath Building the path
A path is built from ordered points. When setting the points from nodes using \ref SplinePath::AddControlPoint "AddControlPoint()", an index is used to order them. At least two nodes are required to build a path.

\subsection SplinePath_RemovePoints Removing points from the path
Points can be removed:
- either individually using \ref SplinePath::RemoveControlPoint "RemoveControlPoint()".
- or globally using \ref SplinePath::ClearControlPoints "ClearControlPoints()".

\subsection SplinePath_ControlNode Assigning the controlled node
The controlled node is assigned using \ref SplinePath::SetControlledNode "SetControlledNode()".

\subsection SplinePath_Moving Moving the controlled node along the path
The controlled node is moved manually according to a time step, using \ref SplinePath::Move "Move()" in your update function.

\subsection SplinePath_BehaviorSettings Behavior controls
The behavior of the node is mainly influenced by its:
- \ref SplinePath::SetSpeed "speed".
- \ref SplinePath::SetInterpolationMode "interpolation mode" used to follow the path. Available modes are BEZIER_CURVE, CATMULL_ROM_CURVE, LINEAR_CURVE and CATMULL_ROM_FULL_CURVE.

\subsection SplinePath_ManualControl Taking manual control of the controlled node
The control node position can be:
- reset to the starting position (first point in the path) using \ref SplinePath::Reset "Reset()".
- set to a given position of the path using \ref SplinePath::SetPosition "SetPosition()". Position is expressed from 0.f to 1.f, where 0 is the start and 1 is the end of the path.

\subsection SplinePath_Queries Querying spline path informations

At any time you can query:
- the \ref SplinePath::GetSpeed "speed".
- the \ref SplinePath::GetLength "path length".
- the \ref SplinePath::GetPosition "parent node's last position on the spline".
- the \ref SplinePath::GetControlledNode "controlled node".
- \ref SplinePath::GetPoint "a point on the spline path" from 0.f to 1.f,  where 0 is the start of the path and 1 is the end.
- whether the \ref SplinePath::IsFinished "destination (last point of the path) is reached".

\subsection SplinePath_Debug Debugging
As for any component, a \ref SplinePath::DrawDebugGeometry "debugging function" is supplied to visually check the component.

\subsection SplinePath_SampleCode Sample code

The following sample demonstrates how to build a path from 2 points, assign a controlled node and move it along the path according to speed and interpolation mode.
\code
    // Initial point
    Node* startNode = scene_->CreateChild("Start");
    startNode->SetPosition(Vector3(-20.0f, 0.0f, -20.0f));

    // Target point
    Node* targetNode = scene_->CreateChild("Target");
    targetNode->SetPosition(Vector3(20.0f, 2.0f, 20.0f));

    // Node to move along the path ('controlled node')
    Node* movingNode =  scene_->CreateChild("MovingNode");

    // Spline path
    Node* pathNode = scene_->CreateChild("PathNode");
    SplinePath* path = pathNode->CreateComponent<SplinePath>();
    path->AddControlPoint(startNode, 0);
    path->AddControlPoint(targetNode, 1);
    path->SetInterpolationMode(LINEAR_CURVE);
    path->SetSpeed(10.0f);
    path->SetControlledNode(movingNode);
\endcode

In your update function, move the controlled node using \ref SplinePath::Move "Move()":
\code
    path->Move(eventData[P_TIMESTEP].GetFloat());
\endcode

\page Tools Tools

\section Tools_AssetImporter AssetImporter

Loads various 3D formats supported by Open Asset Import Library (http://assimp.sourceforge.net/) and saves Urho3D model, animation, material and scene files out of them. For the list of supported formats, look at http://assimp.sourceforge.net/main_features_formats.html.

An alternative export path for Blender is to use the Urho3D add-on (https://github.com/reattiva/Urho3D-Blender).

Usage:

\verbatim
AssetImporter <command> <input file> <output file> [options]

Commands:
model       Output a model
anim        Output animation(s)
scene       Output a scene
node        Output a node and its children (prefab)
dump        Dump scene node structure. No output file is generated
lod         Combine several Urho3D models as LOD levels of the output model
            Syntax: lod <dist0> <mdl0> <dist1 <mdl1> ... <output file>

Options:
-b          Save scene in binary format, default format is XML
-j          Save scene in JSON format, default format is XML
-h          Generate hard instead of smooth normals if input has no normals
-i          Use local ID's for scene nodes
-l          Output a material list file for models
-na         Do not output animations
-nm         Do not output materials
-nt         Do not output material textures
-nc         Do not use material diffuse color value, instead output white
-nh         Do not save full node hierarchy (scene mode only)
-ns         Do not create subdirectories for resources
-nz         Do not create a zone and a directional light (scene mode only)
-nf         Do not fix infacing normals
-ne         Do not save empty nodes (scene mode only)
-mb <x>     Maximum number of bones per submesh. Default 64
-p <path>   Set path for scene resources. Default is output file path
-r <name>   Use the named scene node as root node
-f <freq>   Animation tick frequency to use if unspecified. Default 4800
-o          Optimize redundant submeshes. Loses scene hierarchy and animations
-s <filter> Include non-skinning bones in the model's skeleton. Can be given a
            case-insensitive semicolon separated filter list. Bone is included
            if its name contains any of the filters. Prefix filter with minus
            sign to use as an exclude. For example -s "Bip01;-Dummy;-Helper"
-t          Generate tangents
-v          Enable verbose Assimp library logging
-eao        Interpret material emissive texture as ambient occlusion
-cm         Check and do not overwrite if material exists
-ct         Check and do not overwrite if texture exists
-ctn        Check and do not overwrite if texture has newer timestamp
-am         Export all meshes even if identical (scene mode only)
-bp         Move bones to bind pose before saving model
-split <start> <end> (animation model only)
            Split animation, will only import from start frame to end frame
-np         Do not suppress $fbx pivot nodes (FBX files only)
\endverbatim

The material list is a text file, one material per line, saved alongside the Urho3D model. It is used by the scene editor to automatically apply the imported default materials when setting a new model for a StaticModel, StaticModelGroup, AnimatedModel or Skybox component, and can also be manually invoked by calling \ref StaticModel::ApplyMaterialList "ApplyMaterialList()". The list files can safely be deleted if not needed.

In model or scene mode, the AssetImporter utility will also automatically save non-skeletal node animations into the output file directory.

\section Tools_OgreImporter OgreImporter

Loads OGRE .mesh.xml and .skeleton.xml files and saves them as Urho3D .mdl (model) and .ani (animation) files. For other 3D formats and whole scene importing, see AssetImporter instead. However that tool does not handle the OGRE formats as completely as this.

Usage:

\verbatim
OgreImporter <input file> <output file> [options]

Options:
-l      Output a material list file
-na     Do not output animations
-nm     Do not output morphs
-r      Output only rotations from animations
-s      Split each submesh into own vertex buffer
-t      Generate tangents
-mb <x> Maximum number of bones per submesh, default 64
\endverbatim

Note: outputting only bone rotations may help when using an animation in a different model, but if bone position changes have been used for effect, the animation may become less lively. Unpredictable mutilations might result from using an animation in a model not originally intended for, as Urho3D does not specifically attempt to retarget animations.

\section Tools_PackageTool PackageTool

Examines a directory recursively for files and subdirectories and creates a PackageFile. The package file can be added to the ResourceCache and used as if the files were on a (read-only) filesystem. The file data can optionally be compressed using the LZ4 compression library.

Use caution when using package files on Android, as the .apk is already a package itself, where arbitrary seeks can perform poorly due to compression already being used. Experimentally it looks that on Android it can be favorable
to compress the package, because in that case the .apk packaging may skip its own compression, allowing better seek & read performance.

Usage:

\verbatim
PackageTool <directory to process> <package name> [basepath] [options]

Options:
-c      Enable package file LZ4 compression
-q      Enable quiet mode

Basepath is an optional prefix that will be added to the file entries.

\endverbatim

Alternate output usage:

\verbatim
PackageTool <output option> <package name>

Output option:
-i      Output package file information
-l      Output file names (including their paths) contained in the package
-L      Similar to -l but also output compression ratio (compressed package file only)

\endverbatim

When PackageTool runs, it will go inside the source directory, then look for subdirectories and any files. Paths inside the package will by default be relative to the source directory, but if an extra path prefix is desired, it can be specified by the optional basepath argument.

For example, this would convert all the resource files inside the Urho3D Data directory into a package called Data.pak (execute the command from the bin directory)

\verbatim
PackageTool Data Data.pak
\endverbatim

The -c option enables LZ4 compression on the files. The -q option enables the operation to be performed without sending output to the standard output stream.

\section Tools_RampGenerator RampGenerator

Creates 1D and 2D ramp textures for use in light attenuation and spotlight spot shapes.

Usage:

\verbatim
RampGenerator <output file> <width> <power> [dimensions]
\endverbatim

The output is saved in PNG format. The power parameter is fed into the pow() function to determine ramp shape; higher value gives more brightness and more abrupt fade at the edge.

\section Tools_SpritePacker SpritePacker

Takes a series of images and packs them into a single texture and creates a sprite sheet xml file.

Usage:
\verbatim
SpritePacker -options <input file> <input file> <output png file>
Options:
    -h Shows this help message.
    -px Adds x pixels of padding per image to width.
    -py Adds y pixels of padding per image to height.
    -ox Adds x pixels to the horizontal position per image.
    -oy Adds y pixels to the horizontal position per image.
    -frameHeight Sets a fixed height for image and centers within frame.
    -frameWidth Sets a fixed width for image and centers within frame.
    -trim Trims excess transparent space from individual images offsets by frame size.
    -xml 'path' Generates an SpriteSheet xml file at path.
    -debug Draws allocation boxes on sprite.
\endverbatim

\section Tools_ScriptCompiler ScriptCompiler

Compiles AngelScript file(s) to binary bytecode for faster loading. Can also dump the %Script API in Doxygen format.

Usage:

\verbatim
ScriptCompiler <input file> [resource path for includes]
ScriptCompiler -dumpapi <Doxygen output file> [C header output file]

\endverbatim

The output files are saved with the extension .asc (compiled AngelScript.) binary files are not automatically loaded instead of the text format (.as) script files, instead resource requests and resource references in objects need to point to the compiled files. In a final build of an application it may be convenient to simply replace the text format script files with the compiled scripts.

The script API dump mode can be used to replace the 'ScriptAPI.dox' file in the 'Docs' directory. If the output file name is not provided then the script API would be dumped to standard output (console) instead.

\page Unicode Unicode support

The String class supports UTF-8 encoding. However, by default strings are treated as a sequence of bytes without regard to the encoding. There is a separate
API for operating on Unicode characters, see for example \ref String::LengthUTF8 "LengthUTF8()", \ref String::AtUTF8 "AtUTF8()" and \ref String::SubstringUTF8 "SubstringUTF8()". Urho3D itself needs to be aware of the Unicode characters only in the \ref UI "user interface", when displaying text and manipulating it through user input.

On Windows, wide char strings are used in all calls to the operating system, such as accessing the command line, files, and the window title. The WString class is used as a helper for conversion. On Linux & Mac OS X 8-bit strings are used directly and they are assumed to contain UTF-8.

Note that \ref FileSystem::ScanDir "ScanDir()" function may return filenames in unnormalized Unicode on Mac OS X. Unicode re-normalization is not yet implemented.

\page FileFormats Custom file formats

Urho3D tries to use existing file formats whenever possible, and define custom file formats only when absolutely necessary. Currently used custom file formats are:

\section FileFormats_Model binary model format (.mdl)

\verbatim
Model geometry and vertex morph data

byte[4]    Identifier "UMDL" or "UMD2"
uint       Number of vertex buffers

  For each vertex buffer:
  uint       Vertex count
  uint       Legacy vertex element mask (determines vertex size)
  uint       Morphable vertex range start index
  uint       Morphable vertex count
  byte[]     Vertex data (vertex count * vertex size)

  In "UMD2" format, the legacy vertex element mask is replaced with the following:
  uint       Vertex element count
  uint[]     Descriptions for each vertex element, where
             bits 0-7 = element data type, bits 8-15 = semantic, bits 16-23 = semantic index

uint    Number of index buffers

  For each index buffer:
  uint       Index count
  uint       Index size (2 for 16-bit indices, 4 for 32-bit indices)
  byte[]     Index data (index count * index size)

uint    Number of geometries

  For each geometry:
  uint       Number of bone mapping entries
  uint[]     Bone mapping data, Maps geometry bone indices to global bone indices for HW skinning.
             May be empty, in this case identity mapping will be used.
  uint       Number of LOD levels

    For each LOD level:
    float      LOD distance
    uint       Primitive type (0 = triangle list, 1 = line list)
    uint       Vertex buffer index, starting from 0
    uint       Index buffer index, starting from 0
    uint       Draw range: index start
    uint       Draw range: index count

uint    Number of vertex morphs (may be 0)

  For each vertex morph:
  cstring    Name of morph
  uint       Number of affected vertex buffers

    For each affected vertex buffer:
    uint       Vertex buffer index, starting from 0
    uint       Vertex element mask for morph data. Only positions, normals & tangents are supported.
    uint       Vertex count

      For each vertex:
      uint       Vertex index
      Vector3    Position (if included in the mask)
      Vector3    Normal (if included in the mask)
      Vector3    Tangent (if included in the mask)

Skeleton data

uint       Number of bones (may be 0)

  For each bone:
  cstring    Bone name
  uint       Parent bone index starting from 0. Same as own bone index for the root bone
  Vector3    Initial position
  Quaternion Initial rotation
  Vector3    Initial scale
  float[12]  4x3 offset matrix for skinning
  byte       Bone collision info bitmask. 1 = bounding sphere 2 = bounding box

  If bounding sphere data included:
  float      Bone radius

  If bounding box data included:
  Vector3    Bone bounding box minimum
  Vector3    Bone bounding box maximum

Bounding box data

Vector3    Model bounding box minimum
Vector3    Model bounding box maximum

Geometry center data

  For each geometry:
  Vector3    Geometry center

\endverbatim

\section FileFormats_Animation binary animation format (.ani)

\verbatim
byte[4]    Identifier "UANI"
cstring    Animation name
float      Length in seconds
uint       Number of tracks

  For each track:
  cstring    Track name (practically same as the bone name that should be driven)
  byte       Mask of included animation data. 1 = bone positions 2 = bone rotations 4 = bone scaling
  uint       Number of keyframes

    For each keyframe:
    float      Time position in seconds
    Vector3    Position (if included in data)
    Quaternion Rotation (if included in data)
    Vector3    Scale (if included in data)
\endverbatim

Note: animations are stored using absolute bone transformations. Therefore only lerp-blending between animations is supported; additive pose modification is not.

\section FileFormats_Shader Direct3D9 binary shader format (.vs3, .ps3)

\verbatim
byte[4]    Identifier "USHD"

short      Shader type (0 = vertex, 1 = pixel)
short      Shader model (3)

uint       Number of constant parameters

    For each constant parameter:
    cstring    Parameter name
    byte       Register index
    byte       Number of registers

uint       Number of texture units

    For each texture unit:
    cstring    Texture unit name
    byte       Sampler index

uint       Bytecode size
byte[]     Bytecode
\endverbatim

\section FileFormats_Shader4 Direct3D11 binary shader format (.vs4, .ps4)

\verbatim
byte[4]    Identifier "USHD"

short      Shader type (0 = vertex, 1 = pixel)
short      Shader model (4)
uint       Vertex element hash code (0 for pixel shaders)

uint       Number of constant parameters

    For each constant parameter:
    cstring    Parameter name
    byte       CBuffer index
    uint       Start byte offset in CBuffer
    uint       Byte size

uint       Number of texture units

    For each texture unit:
    cstring    Texture unit name
    byte       Sampler index

uint       Bytecode size
byte[]     Bytecode
\endverbatim

\section FileFormats_Package Package file (.pak)

\verbatim
byte[4]    Identifier "UPAK" or "ULZ4" if compressed
uint       Number of file entries
uint       Whole package checksum

    For each file entry:
    cstring    Name
    uint       Start offset
    uint       Size
    uint       Checksum

    The compressed data for each file is the following, repeated until the file is done:
    ushort     Uncompressed length of block
    ushort     Compressed length of block
    byte[]     Compressed data
\endverbatim

\section FileFormats_Script Compiled AngelScript (.asc)

\verbatim
byte[4]    Identifier "ASBC"
byte[]     Bytecode, produced by AngelScript serializer
\endverbatim

\page CodingConventions Coding conventions

- Indent style is Allman (BSD) -like, ie. brace on the next line from a control statement, indented on the same level. In switch-case statements the cases are on the same indent level as the switch statement.

- Indents use 4 spaces instead of tabs. Indents on empty lines should not be kept.

- Class and struct names are in camelcase beginning with an uppercase letter. They should be nouns. For example %DebugRenderer, FreeTypeLibrary, %Graphics.

- Functions are likewise in upper-camelcase. For example CreateComponent, SetLinearRestThreshold.

- Variables are in lower-camelcase. Member variables have an underscore appended. For example numContacts, randomSeed_.

- Constants and enumerations are in uppercase. For example %Vector3::ZERO or PASS_SHADOW.

- Pointers and references append the * or & symbol to the type without a space in between. For example Drawable* drawable, %Serializer& dest.

- Class definitions proceed in the following order:
  - public constructors and the destructor
  - public virtual functions
  - public non-virtual member functions
  - public static functions
  - public member variables
  - public static variables
  - repeat all of the above in order for protected definitions, and finally private

- Header files are commented using one-line comments beginning with /// to mark them for Doxygen.

- Inline functions are defined inside the class definitions where possible, without using the inline keyword.

\page ContributionChecklist Contribution checklist

When contributing code to the Urho3D project, there are a few things to check so that the process goes smoothly.

First of all, the contribution should be wholly your own, so that you hold the copyright. If you are borrowing anything (for example a specific implementation of a math formula), you must be sure that you're allowed to do so, and give credit appropriately. For example borrowing code that is in the public domain would be OK.

Second, you need to agree that code is released under the MIT license with the copyright statement "Copyright (c) 2008-2016 the Urho3D project." Note here that "Urho3D project" is not an actual legal entity, but just shorthand to avoid listing all the contributors. You certainly retain your individual copyright. You should copy-paste the license statement from an existing .cpp or .h file to each new file that you contribute, to avoid having to add it later.

Third, there are requirements for new code that come from Urho3D striving to be a cohesive, easy-to-use package where features like events, serialization and script bindings integrate tightly. Check all that apply:

- For all code (classes, functions) for which it makes sense, both AngelScript and Lua bindings should exist. Refer to the existing bindings and the scripting documentation for specific conventions, for example the use of properties in AngelScript instead of setters / getters where possible, or Lua bindings providing both functions and properties.

- %Script bindings do not need to be made for low-level functionality that only makes sense to be called from C++, such as thread handling or byte-level access to GPU resources, or for internal but public functions that are only accessed by subsystems and are not needed when using the classes.

- Unless impossible due to missing bindings (see above) new examples should be implemented in all of C++, AngelScript and Lua.

- For new Component or UIElement subclasses, \ref Serialization "attributes" should exist for serialization, network replication and editing. The classes should be possible to create from within the editor; check the component category and supply icons for them as necessary (see the files bin/Data/Textures/EditorIcons.png and bin/Data/UI/EditorIcons.xml.)

- If the classes inherit attribute definitions from other classes, make sure that they are registered in the correct order on engine initialization.

- \ref Network "Network replication" of a component's attributes must be triggered manually by calling MarkNetworkUpdate() in each setter function that modifies a network-replicated attribute. See the Camera class for a straightforward example.

- Define \ref Events "events" where you anticipate that an external party may want to hook up to something happening. For example the editor updates its scene hierarchy window by subscribing to the scene change events: child node added/removed, component added/removed.

- Mark all application-usable classes, structs and functions with the macro URHO3D_API so that they are exported correctly in a shared library build.

- Please heed all the \ref CodingConventions "coding conventions" and study existing code where unsure. Ensure that your text editor or IDE is configured to show whitespace, so that you don't accidentally mix spaces and tabs.

- Whenever you are creating a major new feature, its usage should be documented in the .dox pages in addition to the function documentation in the header files. Create a new page if necessary, and link from an appropriate place in the existing documentation. If it's for example a new rendering feature, it could be linked from the \ref Rendering page. If the feature introduces a completely new subsystem, it should be linked from the main page list in Urho3D.dox.

\section ContributionThirdParty Third party library considerations

- When you add a new third-party library, insert its license statement to the License.txt in the root directory. Only libraries with permissive licenses such as BSD/MIT/zlib are accepted, because complying for example with the LGPL is difficult on mobile platforms, and would leave the application in a legal grey area.

- Prefer small and well-focused libraries for the Urho3D runtime. For example we use stb_image instead of FreeImage to load images, as it's assumed that the application developer can control the data and do offline conversion to supported formats as necessary.

- For libraries that would be mandatorily part of the Urho3D build (not switchable off via CMake options), use of C++11 features is not yet acceptable. The same applies to your own code.

- Third-party libraries should not leak C++ exceptions or use of STL containers into the Urho3D public API. Do a wrapping for example on the subsystem level if necessary.
*/

}<|MERGE_RESOLUTION|>--- conflicted
+++ resolved
@@ -1511,14 +1511,9 @@
 \code
 <renderpath>
     <rendertarget name="RTName" tag="TagName" enabled="true|false" cubemap="true|false" size="x y"|sizedivisor="x y"|sizemultiplier="x y"
-<<<<<<< HEAD
-        format="rgb|rgba|r32f|rgba16|rgba16f|rgba32f|rg16|rg16f|rg32f|lineardepth|readabledepth" filter="true|false" srgb="true|false" persistent="true|false" 
+        format="rgb|rgba|r32f|rgba16|rgba16f|rgba32f|rg16|rg16f|rg32f|lineardepth|readabledepth" filter="true|false" srgb="true|false" persistent="true|false"
         multisample="x" autoresolve="true|false" />
-    <command type="clear" tag="TagName" enabled="true|false" clearcolor="r g b a|fog" cleardepth="x" clearstencil="y" output="viewport|RTName" face="0|1|2|3|4|5" depthstencil="DSName" />
-=======
-        format="rgb|rgba|r32f|rgba16|rgba16f|rgba32f|rg16|rg16f|rg32f|lineardepth|readabledepth" filter="true|false" srgb="true|false" persistent="true|false" />
     <command type="clear" tag="TagName" enabled="true|false" color="r g b a|fog" depth="x" stencil="y" output="viewport|RTName" face="0|1|2|3|4|5" depthstencil="DSName" />
->>>>>>> 1017e82f
     <command type="scenepass" pass="PassName" sort="fronttoback|backtofront" marktostencil="true|false" vertexlights="true|false" metadata="base|alpha|gbuffer" depthstencil="DSName">
         <output index="0" name="RTName1" face="0|1|2|3|4|5" />
         <output index="1" name="RTName2" />
