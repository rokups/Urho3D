--- conflicted
+++ resolved
@@ -1,74 +1,3 @@
-<<<<<<< HEAD
-//
-// Copyright (c) 2008-2020 the Urho3D project.
-//
-// Permission is hereby granted, free of charge, to any person obtaining a copy
-// of this software and associated documentation files (the "Software"), to deal
-// in the Software without restriction, including without limitation the rights
-// to use, copy, modify, merge, publish, distribute, sublicense, and/or sell
-// copies of the Software, and to permit persons to whom the Software is
-// furnished to do so, subject to the following conditions:
-//
-// The above copyright notice and this permission notice shall be included in
-// all copies or substantial portions of the Software.
-//
-// THE SOFTWARE IS PROVIDED "AS IS", WITHOUT WARRANTY OF ANY KIND, EXPRESS OR
-// IMPLIED, INCLUDING BUT NOT LIMITED TO THE WARRANTIES OF MERCHANTABILITY,
-// FITNESS FOR A PARTICULAR PURPOSE AND NONINFRINGEMENT. IN NO EVENT SHALL THE
-// AUTHORS OR COPYRIGHT HOLDERS BE LIABLE FOR ANY CLAIM, DAMAGES OR OTHER
-// LIABILITY, WHETHER IN AN ACTION OF CONTRACT, TORT OR OTHERWISE, ARISING FROM,
-// OUT OF OR IN CONNECTION WITH THE SOFTWARE OR THE USE OR OTHER DEALINGS IN
-// THE SOFTWARE.
-//
-
-#pragma once
-
-#include "../Resource/Resource.h"
-#include "../Resource/JSONValue.h"
-
-namespace Urho3D
-{
-
-/// JSON document resource.
-class URHO3D_API JSONFile : public Resource
-{
-    URHO3D_OBJECT(JSONFile, Resource);
-
-public:
-    /// Construct.
-    explicit JSONFile(Context* context);
-    /// Destruct.
-    ~JSONFile() override;
-    /// Register object factory.
-    static void RegisterObject(Context* context);
-
-    /// Load resource from stream. May be called from a worker thread. Return true if successful.
-    bool BeginLoad(Deserializer& source) override;
-    /// Save resource with default indentation (one tab). Return true if successful.
-    bool Save(Serializer& dest) const override;
-    /// Save resource with user-defined indentation, only the first character (if any) of the string is used and the length of the string defines the character count. Return true if successful.
-    bool Save(Serializer& dest, const ea::string& indendation) const;
-
-    /// Deserialize from a string. Return true if successful.
-    bool FromString(const ea::string& source);
-    /// Save to a string.
-    ea::string ToString(const ea::string& indendation = "\t") const;
-
-    /// Return root value.
-    /// @property
-    JSONValue& GetRoot() { return root_; }
-    /// Return root value.
-    const JSONValue& GetRoot() const { return root_; }
-
-    /// Return true if parsing json string into JSONValue succeeds.
-    static bool ParseJSON(const ea::string& json, JSONValue& value, bool reportError = true);
-private:
-    /// JSON root value.
-    JSONValue root_;
-};
-
-}
-=======
 //
 // Copyright (c) 2008-2020 the Urho3D project.
 //
@@ -118,12 +47,12 @@
     /// Save resource with default indentation (one tab). Return true if successful.
     bool Save(Serializer& dest) const override;
     /// Save resource with user-defined indentation, only the first character (if any) of the string is used and the length of the string defines the character count. Return true if successful.
-    bool Save(Serializer& dest, const String& indendation) const;
+    bool Save(Serializer& dest, const ea::string& indendation) const;
 
     /// Deserialize from a string. Return true if successful.
-    bool FromString(const String& source);
+    bool FromString(const ea::string& source);
     /// Save to a string.
-    String ToString(const String& indendation = "\t") const;
+    ea::string ToString(const ea::string& indendation = "\t") const;
 
     /// Return root value.
     /// @property
@@ -131,10 +60,11 @@
     /// Return root value.
     const JSONValue& GetRoot() const { return root_; }
 
+    /// Return true if parsing json string into JSONValue succeeds.
+    static bool ParseJSON(const ea::string& json, JSONValue& value, bool reportError = true);
 private:
     /// JSON root value.
     JSONValue root_;
 };
 
-}
->>>>>>> fff115a0
+}