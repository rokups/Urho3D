//
// Copyright (c) 2008-2018 the Urho3D project.
//
// Permission is hereby granted, free of charge, to any person obtaining a copy
// of this software and associated documentation files (the "Software"), to deal
// in the Software without restriction, including without limitation the rights
// to use, copy, modify, merge, publish, distribute, sublicense, and/or sell
// copies of the Software, and to permit persons to whom the Software is
// furnished to do so, subject to the following conditions:
//
// The above copyright notice and this permission notice shall be included in
// all copies or substantial portions of the Software.
//
// THE SOFTWARE IS PROVIDED "AS IS", WITHOUT WARRANTY OF ANY KIND, EXPRESS OR
// IMPLIED, INCLUDING BUT NOT LIMITED TO THE WARRANTIES OF MERCHANTABILITY,
// FITNESS FOR A PARTICULAR PURPOSE AND NONINFRINGEMENT. IN NO EVENT SHALL THE
// AUTHORS OR COPYRIGHT HOLDERS BE LIABLE FOR ANY CLAIM, DAMAGES OR OTHER
// LIABILITY, WHETHER IN AN ACTION OF CONTRACT, TORT OR OTHERWISE, ARISING FROM,
// OUT OF OR IN CONNECTION WITH THE SOFTWARE OR THE USE OR OTHER DEALINGS IN
// THE SOFTWARE.
//

#pragma once

#include "../Core/Object.h"
#include "../Input/InputConstants.h"


namespace Urho3D
{

/// Mouse button pressed.
URHO3D_EVENT(E_MOUSEBUTTONDOWN, MouseButtonDown)
{
    URHO3D_PARAM(P_BUTTON, Button);                // int
    URHO3D_PARAM(P_BUTTONS, Buttons);              // int
    URHO3D_PARAM(P_QUALIFIERS, Qualifiers);        // int
}

/// Mouse button released.
URHO3D_EVENT(E_MOUSEBUTTONUP, MouseButtonUp)
{
    URHO3D_PARAM(P_BUTTON, Button);                // int
    URHO3D_PARAM(P_BUTTONS, Buttons);              // int
    URHO3D_PARAM(P_QUALIFIERS, Qualifiers);        // int
}

/// Mouse moved.
URHO3D_EVENT(E_MOUSEMOVE, MouseMove)
{
    URHO3D_PARAM(P_X, X);                          // int (only when mouse visible)
    URHO3D_PARAM(P_Y, Y);                          // int (only when mouse visible)
    URHO3D_PARAM(P_DX, DX);                        // int
    URHO3D_PARAM(P_DY, DY);                        // int
    URHO3D_PARAM(P_BUTTONS, Buttons);              // int
    URHO3D_PARAM(P_QUALIFIERS, Qualifiers);        // int
}

/// Mouse wheel moved.
URHO3D_EVENT(E_MOUSEWHEEL, MouseWheel)
{
    URHO3D_PARAM(P_WHEEL, Wheel);                  // int
    URHO3D_PARAM(P_BUTTONS, Buttons);              // int
    URHO3D_PARAM(P_QUALIFIERS, Qualifiers);        // int
}

/// Key pressed.
URHO3D_EVENT(E_KEYDOWN, KeyDown)
{
    URHO3D_PARAM(P_KEY, Key);                      // int
    URHO3D_PARAM(P_SCANCODE, Scancode);            // int
    URHO3D_PARAM(P_BUTTONS, Buttons);              // int
    URHO3D_PARAM(P_QUALIFIERS, Qualifiers);        // int
    URHO3D_PARAM(P_REPEAT, Repeat);                // bool
}

/// Key released.
URHO3D_EVENT(E_KEYUP, KeyUp)
{
    URHO3D_PARAM(P_KEY, Key);                      // int
    URHO3D_PARAM(P_SCANCODE, Scancode);            // int
    URHO3D_PARAM(P_BUTTONS, Buttons);              // int
    URHO3D_PARAM(P_QUALIFIERS, Qualifiers);        // int
}

/// Text input event.
URHO3D_EVENT(E_TEXTINPUT, TextInput)
{
    URHO3D_PARAM(P_TEXT, Text);                    // String
}

/// Text editing event.
URHO3D_EVENT(E_TEXTEDITING, TextEditing)
{
    URHO3D_PARAM(P_COMPOSITION, Composition);      // String
    URHO3D_PARAM(P_CURSOR, Cursor);                // int
    URHO3D_PARAM(P_SELECTION_LENGTH, SelectionLength);  // int
}

/// Joystick connected.
URHO3D_EVENT(E_JOYSTICKCONNECTED, JoystickConnected)
{
    URHO3D_PARAM(P_JOYSTICKID, JoystickID);        // int
}

/// Joystick disconnected.
URHO3D_EVENT(E_JOYSTICKDISCONNECTED, JoystickDisconnected)
{
    URHO3D_PARAM(P_JOYSTICKID, JoystickID);        // int
}

/// Joystick button pressed.
URHO3D_EVENT(E_JOYSTICKBUTTONDOWN, JoystickButtonDown)
{
    URHO3D_PARAM(P_JOYSTICKID, JoystickID);        // int
    URHO3D_PARAM(P_BUTTON, Button);                // int
}

/// Joystick button released.
URHO3D_EVENT(E_JOYSTICKBUTTONUP, JoystickButtonUp)
{
    URHO3D_PARAM(P_JOYSTICKID, JoystickID);        // int
    URHO3D_PARAM(P_BUTTON, Button);                // int
}

/// Joystick axis moved.
URHO3D_EVENT(E_JOYSTICKAXISMOVE, JoystickAxisMove)
{
    URHO3D_PARAM(P_JOYSTICKID, JoystickID);        // int
    URHO3D_PARAM(P_AXIS, Button);                  // int
    URHO3D_PARAM(P_POSITION, Position);            // float
}

/// Joystick POV hat moved.
URHO3D_EVENT(E_JOYSTICKHATMOVE, JoystickHatMove)
{
    URHO3D_PARAM(P_JOYSTICKID, JoystickID);        // int
    URHO3D_PARAM(P_HAT, Button);                   // int
    URHO3D_PARAM(P_POSITION, Position);            // int
}

/// Finger pressed on the screen.
URHO3D_EVENT(E_TOUCHBEGIN, TouchBegin)
{
    URHO3D_PARAM(P_TOUCHID, TouchID);              // int
    URHO3D_PARAM(P_X, X);                          // int
    URHO3D_PARAM(P_Y, Y);                          // int
    URHO3D_PARAM(P_PRESSURE, Pressure);            // float
}

/// Finger released from the screen.
URHO3D_EVENT(E_TOUCHEND, TouchEnd)
{
    URHO3D_PARAM(P_TOUCHID, TouchID);              // int
    URHO3D_PARAM(P_X, X);                          // int
    URHO3D_PARAM(P_Y, Y);                          // int
}

/// Finger moved on the screen.
URHO3D_EVENT(E_TOUCHMOVE, TouchMove)
{
    URHO3D_PARAM(P_TOUCHID, TouchID);              // int
    URHO3D_PARAM(P_X, X);                          // int
    URHO3D_PARAM(P_Y, Y);                          // int
    URHO3D_PARAM(P_DX, DX);                        // int
    URHO3D_PARAM(P_DY, DY);                        // int
    URHO3D_PARAM(P_PRESSURE, Pressure);            // float
}

/// A touch gesture finished recording.
URHO3D_EVENT(E_GESTURERECORDED, GestureRecorded)
{
    URHO3D_PARAM(P_GESTUREID, GestureID);          // unsigned
}

/// A recognized touch gesture was input by the user.
URHO3D_EVENT(E_GESTUREINPUT, GestureInput)
{
    URHO3D_PARAM(P_GESTUREID, GestureID);          // unsigned
    URHO3D_PARAM(P_CENTERX, CenterX);              // int
    URHO3D_PARAM(P_CENTERY, CenterY);              // int
    URHO3D_PARAM(P_NUMFINGERS, NumFingers);        // int
    URHO3D_PARAM(P_ERROR, Error);                  // float
}

/// Pinch/rotate multi-finger touch gesture motion update.
URHO3D_EVENT(E_MULTIGESTURE, MultiGesture)
{
    URHO3D_PARAM(P_CENTERX, CenterX);              // int
    URHO3D_PARAM(P_CENTERY, CenterY);              // int
    URHO3D_PARAM(P_NUMFINGERS, NumFingers);        // int
    URHO3D_PARAM(P_DTHETA, DTheta);                // float (degrees)
    URHO3D_PARAM(P_DDIST, DDist);                  // float
}

/// A file was drag-dropped into the application window.
URHO3D_EVENT(E_DROPFILE, DropFile)
{
    URHO3D_PARAM(P_FILENAME, FileName);            // String
}

/// Application input focus or minimization changed.
URHO3D_EVENT(E_INPUTFOCUS, InputFocus)
{
    URHO3D_PARAM(P_FOCUS, Focus);                  // bool
    URHO3D_PARAM(P_MINIMIZED, Minimized);          // bool
}

/// OS mouse cursor visibility changed.
URHO3D_EVENT(E_MOUSEVISIBLECHANGED, MouseVisibleChanged)
{
    URHO3D_PARAM(P_VISIBLE, Visible);              // bool
}

/// Mouse mode changed.
URHO3D_EVENT(E_MOUSEMODECHANGED, MouseModeChanged)
{
    URHO3D_PARAM(P_MODE, Mode);                    // MouseMode
    URHO3D_PARAM(P_MOUSELOCKED, MouseLocked);      // bool
}

/// Application exit requested.
URHO3D_EVENT(E_EXITREQUESTED, ExitRequested)
{
}

/// Raw SDL input event.
URHO3D_EVENT(E_SDLRAWINPUT, SDLRawInput)
{
    URHO3D_PARAM(P_SDLEVENT, SDLEvent);           // SDL_Event*
    URHO3D_PARAM(P_CONSUMED, Consumed);           // bool
}

/// Input handling begins.
URHO3D_EVENT(E_INPUTBEGIN, InputBegin)
{
}

/// Input handling ends.
URHO3D_EVENT(E_INPUTEND, InputEnd)
{
}

<<<<<<< HEAD
enum MouseButton
{
    MOUSEB_NONE,
    MOUSEB_LEFT = SDL_BUTTON_LMASK,
    MOUSEB_MIDDLE = SDL_BUTTON_MMASK,
    MOUSEB_RIGHT = SDL_BUTTON_RMASK,
    MOUSEB_X1 = SDL_BUTTON_X1MASK,
    MOUSEB_X2 = SDL_BUTTON_X2MASK,
    MOUSEB_ANY = ~0
};

static const int QUAL_SHIFT = 1;
static const int QUAL_CTRL = 2;
static const int QUAL_ALT = 4;
static const int QUAL_ANY = 8;

static const int KEY_UNKNOWN = SDLK_UNKNOWN;
static const int KEY_A = SDLK_a;
static const int KEY_B = SDLK_b;
static const int KEY_C = SDLK_c;
static const int KEY_D = SDLK_d;
static const int KEY_E = SDLK_e;
static const int KEY_F = SDLK_f;
static const int KEY_G = SDLK_g;
static const int KEY_H = SDLK_h;
static const int KEY_I = SDLK_i;
static const int KEY_J = SDLK_j;
static const int KEY_K = SDLK_k;
static const int KEY_L = SDLK_l;
static const int KEY_M = SDLK_m;
static const int KEY_N = SDLK_n;
static const int KEY_O = SDLK_o;
static const int KEY_P = SDLK_p;
static const int KEY_Q = SDLK_q;
static const int KEY_R = SDLK_r;
static const int KEY_S = SDLK_s;
static const int KEY_T = SDLK_t;
static const int KEY_U = SDLK_u;
static const int KEY_V = SDLK_v;
static const int KEY_W = SDLK_w;
static const int KEY_X = SDLK_x;
static const int KEY_Y = SDLK_y;
static const int KEY_Z = SDLK_z;
static const int KEY_0 = SDLK_0;
static const int KEY_1 = SDLK_1;
static const int KEY_2 = SDLK_2;
static const int KEY_3 = SDLK_3;
static const int KEY_4 = SDLK_4;
static const int KEY_5 = SDLK_5;
static const int KEY_6 = SDLK_6;
static const int KEY_7 = SDLK_7;
static const int KEY_8 = SDLK_8;
static const int KEY_9 = SDLK_9;
static const int KEY_BACKSPACE = SDLK_BACKSPACE;
static const int KEY_TAB = SDLK_TAB;
static const int KEY_RETURN = SDLK_RETURN;
static const int KEY_RETURN2 = SDLK_RETURN2;
static const int KEY_KP_ENTER = SDLK_KP_ENTER;
static const int KEY_SHIFT = SDLK_LSHIFT;
static const int KEY_CTRL = SDLK_LCTRL;
static const int KEY_ALT = SDLK_LALT;
static const int KEY_GUI = SDLK_LGUI;
static const int KEY_PAUSE = SDLK_PAUSE;
static const int KEY_CAPSLOCK = SDLK_CAPSLOCK;
static const int KEY_ESCAPE = SDLK_ESCAPE;
static const int KEY_SPACE = SDLK_SPACE;
static const int KEY_PAGEUP = SDLK_PAGEUP;
static const int KEY_PAGEDOWN = SDLK_PAGEDOWN;
static const int KEY_END = SDLK_END;
static const int KEY_HOME = SDLK_HOME;
static const int KEY_LEFT = SDLK_LEFT;
static const int KEY_UP = SDLK_UP;
static const int KEY_RIGHT = SDLK_RIGHT;
static const int KEY_DOWN = SDLK_DOWN;
static const int KEY_SELECT = SDLK_SELECT;
static const int KEY_PRINTSCREEN = SDLK_PRINTSCREEN;
static const int KEY_INSERT = SDLK_INSERT;
static const int KEY_DELETE = SDLK_DELETE;
static const int KEY_LGUI = SDLK_LGUI;
static const int KEY_RGUI = SDLK_RGUI;
static const int KEY_APPLICATION = SDLK_APPLICATION;
static const int KEY_KP_0 = SDLK_KP_0;
static const int KEY_KP_1 = SDLK_KP_1;
static const int KEY_KP_2 = SDLK_KP_2;
static const int KEY_KP_3 = SDLK_KP_3;
static const int KEY_KP_4 = SDLK_KP_4;
static const int KEY_KP_5 = SDLK_KP_5;
static const int KEY_KP_6 = SDLK_KP_6;
static const int KEY_KP_7 = SDLK_KP_7;
static const int KEY_KP_8 = SDLK_KP_8;
static const int KEY_KP_9 = SDLK_KP_9;
static const int KEY_KP_MULTIPLY = SDLK_KP_MULTIPLY;
static const int KEY_KP_PLUS = SDLK_KP_PLUS;
static const int KEY_KP_MINUS = SDLK_KP_MINUS;
static const int KEY_KP_PERIOD = SDLK_KP_PERIOD;
static const int KEY_KP_DIVIDE = SDLK_KP_DIVIDE;
static const int KEY_F1 = SDLK_F1;
static const int KEY_F2 = SDLK_F2;
static const int KEY_F3 = SDLK_F3;
static const int KEY_F4 = SDLK_F4;
static const int KEY_F5 = SDLK_F5;
static const int KEY_F6 = SDLK_F6;
static const int KEY_F7 = SDLK_F7;
static const int KEY_F8 = SDLK_F8;
static const int KEY_F9 = SDLK_F9;
static const int KEY_F10 = SDLK_F10;
static const int KEY_F11 = SDLK_F11;
static const int KEY_F12 = SDLK_F12;
static const int KEY_F13 = SDLK_F13;
static const int KEY_F14 = SDLK_F14;
static const int KEY_F15 = SDLK_F15;
static const int KEY_F16 = SDLK_F16;
static const int KEY_F17 = SDLK_F17;
static const int KEY_F18 = SDLK_F18;
static const int KEY_F19 = SDLK_F19;
static const int KEY_F20 = SDLK_F20;
static const int KEY_F21 = SDLK_F21;
static const int KEY_F22 = SDLK_F22;
static const int KEY_F23 = SDLK_F23;
static const int KEY_F24 = SDLK_F24;
static const int KEY_NUMLOCKCLEAR = SDLK_NUMLOCKCLEAR;
static const int KEY_SCROLLLOCK = SDLK_SCROLLLOCK;
static const int KEY_LSHIFT = SDLK_LSHIFT;
static const int KEY_RSHIFT = SDLK_RSHIFT;
static const int KEY_LCTRL = SDLK_LCTRL;
static const int KEY_RCTRL = SDLK_RCTRL;
static const int KEY_LALT = SDLK_LALT;
static const int KEY_RALT = SDLK_RALT;
static const int KEY_AC_BACK = SDLK_AC_BACK;
static const int KEY_AC_BOOKMARKS = SDLK_AC_BOOKMARKS;
static const int KEY_AC_FORWARD = SDLK_AC_FORWARD;
static const int KEY_AC_HOME = SDLK_AC_HOME;
static const int KEY_AC_REFRESH = SDLK_AC_REFRESH;
static const int KEY_AC_SEARCH = SDLK_AC_SEARCH;
static const int KEY_AC_STOP = SDLK_AC_STOP;
static const int KEY_AGAIN = SDLK_AGAIN;
static const int KEY_ALTERASE = SDLK_ALTERASE;
static const int KEY_AMPERSAND = SDLK_AMPERSAND;
static const int KEY_ASTERISK = SDLK_ASTERISK;
static const int KEY_AT = SDLK_AT;
static const int KEY_AUDIOMUTE = SDLK_AUDIOMUTE;
static const int KEY_AUDIONEXT = SDLK_AUDIONEXT;
static const int KEY_AUDIOPLAY = SDLK_AUDIOPLAY;
static const int KEY_AUDIOPREV = SDLK_AUDIOPREV;
static const int KEY_AUDIOSTOP = SDLK_AUDIOSTOP;
static const int KEY_BACKQUOTE = SDLK_BACKQUOTE;
static const int KEY_BACKSLASH = SDLK_BACKSLASH;
static const int KEY_BRIGHTNESSDOWN = SDLK_BRIGHTNESSDOWN;
static const int KEY_BRIGHTNESSUP = SDLK_BRIGHTNESSUP;
static const int KEY_CALCULATOR = SDLK_CALCULATOR;
static const int KEY_CANCEL = SDLK_CANCEL;
static const int KEY_CARET = SDLK_CARET;
static const int KEY_CLEAR = SDLK_CLEAR;
static const int KEY_CLEARAGAIN = SDLK_CLEARAGAIN;
static const int KEY_COLON = SDLK_COLON;
static const int KEY_COMMA = SDLK_COMMA;
static const int KEY_COMPUTER = SDLK_COMPUTER;
static const int KEY_COPY = SDLK_COPY;
static const int KEY_CRSEL = SDLK_CRSEL;
static const int KEY_CURRENCYSUBUNIT = SDLK_CURRENCYSUBUNIT;
static const int KEY_CURRENCYUNIT = SDLK_CURRENCYUNIT;
static const int KEY_CUT = SDLK_CUT;
static const int KEY_DECIMALSEPARATOR = SDLK_DECIMALSEPARATOR;
static const int KEY_DISPLAYSWITCH = SDLK_DISPLAYSWITCH;
static const int KEY_DOLLAR = SDLK_DOLLAR;
static const int KEY_EJECT = SDLK_EJECT;
static const int KEY_EQUALS = SDLK_EQUALS;
static const int KEY_EXCLAIM = SDLK_EXCLAIM;
static const int KEY_EXSEL = SDLK_EXSEL;
static const int KEY_FIND = SDLK_FIND;
static const int KEY_GREATER = SDLK_GREATER;
static const int KEY_HASH = SDLK_HASH;
static const int KEY_HELP = SDLK_HELP;
static const int KEY_KBDILLUMDOWN = SDLK_KBDILLUMDOWN;
static const int KEY_KBDILLUMTOGGLE = SDLK_KBDILLUMTOGGLE;
static const int KEY_KBDILLUMUP = SDLK_KBDILLUMUP;
static const int KEY_KP_00 = SDLK_KP_00;
static const int KEY_KP_000 = SDLK_KP_000;
static const int KEY_KP_A = SDLK_KP_A;
static const int KEY_KP_AMPERSAND = SDLK_KP_AMPERSAND;
static const int KEY_KP_AT = SDLK_KP_AT;
static const int KEY_KP_B = SDLK_KP_B;
static const int KEY_KP_BACKSPACE = SDLK_KP_BACKSPACE;
static const int KEY_KP_BINARY = SDLK_KP_BINARY;
static const int KEY_KP_C = SDLK_KP_C;
static const int KEY_KP_CLEAR = SDLK_KP_CLEAR;
static const int KEY_KP_CLEARENTRY = SDLK_KP_CLEARENTRY;
static const int KEY_KP_COLON = SDLK_KP_COLON;
static const int KEY_KP_COMMA = SDLK_KP_COMMA;
static const int KEY_KP_D = SDLK_KP_D;
static const int KEY_KP_DBLAMPERSAND = SDLK_KP_DBLAMPERSAND;
static const int KEY_KP_DBLVERTICALBAR = SDLK_KP_DBLVERTICALBAR;
static const int KEY_KP_DECIMAL = SDLK_KP_DECIMAL;
static const int KEY_KP_E = SDLK_KP_E;
static const int KEY_KP_EQUALS = SDLK_KP_EQUALS;
static const int KEY_KP_EQUALSAS400 = SDLK_KP_EQUALSAS400;
static const int KEY_KP_EXCLAM = SDLK_KP_EXCLAM;
static const int KEY_KP_F = SDLK_KP_F;
static const int KEY_KP_GREATER = SDLK_KP_GREATER;
static const int KEY_KP_HASH = SDLK_KP_HASH;
static const int KEY_KP_HEXADECIMAL = SDLK_KP_HEXADECIMAL;
static const int KEY_KP_LEFTBRACE = SDLK_KP_LEFTBRACE;
static const int KEY_KP_LEFTPAREN = SDLK_KP_LEFTPAREN;
static const int KEY_KP_LESS = SDLK_KP_LESS;
static const int KEY_KP_MEMADD = SDLK_KP_MEMADD;
static const int KEY_KP_MEMCLEAR = SDLK_KP_MEMCLEAR;
static const int KEY_KP_MEMDIVIDE = SDLK_KP_MEMDIVIDE;
static const int KEY_KP_MEMMULTIPLY = SDLK_KP_MEMMULTIPLY;
static const int KEY_KP_MEMRECALL = SDLK_KP_MEMRECALL;
static const int KEY_KP_MEMSTORE = SDLK_KP_MEMSTORE;
static const int KEY_KP_MEMSUBTRACT = SDLK_KP_MEMSUBTRACT;
static const int KEY_KP_OCTAL = SDLK_KP_OCTAL;
static const int KEY_KP_PERCENT = SDLK_KP_PERCENT;
static const int KEY_KP_PLUSMINUS = SDLK_KP_PLUSMINUS;
static const int KEY_KP_POWER = SDLK_KP_POWER;
static const int KEY_KP_RIGHTBRACE = SDLK_KP_RIGHTBRACE;
static const int KEY_KP_RIGHTPAREN = SDLK_KP_RIGHTPAREN;
static const int KEY_KP_SPACE = SDLK_KP_SPACE;
static const int KEY_KP_TAB = SDLK_KP_TAB;
static const int KEY_KP_VERTICALBAR = SDLK_KP_VERTICALBAR;
static const int KEY_KP_XOR = SDLK_KP_XOR;
static const int KEY_LEFTBRACKET = SDLK_LEFTBRACKET;
static const int KEY_LEFTPAREN = SDLK_LEFTPAREN;
static const int KEY_LESS = SDLK_LESS;
static const int KEY_MAIL = SDLK_MAIL;
static const int KEY_MEDIASELECT = SDLK_MEDIASELECT;
static const int KEY_MENU = SDLK_MENU;
static const int KEY_MINUS = SDLK_MINUS;
static const int KEY_MODE = SDLK_MODE;
static const int KEY_MUTE = SDLK_MUTE;
static const int KEY_OPER = SDLK_OPER;
static const int KEY_OUT = SDLK_OUT;
static const int KEY_PASTE = SDLK_PASTE;
static const int KEY_PERCENT = SDLK_PERCENT;
static const int KEY_PERIOD = SDLK_PERIOD;
static const int KEY_PLUS = SDLK_PLUS;
static const int KEY_POWER = SDLK_POWER;
static const int KEY_PRIOR = SDLK_PRIOR;
static const int KEY_QUESTION = SDLK_QUESTION;
static const int KEY_QUOTE = SDLK_QUOTE;
static const int KEY_QUOTEDBL = SDLK_QUOTEDBL;
static const int KEY_RIGHTBRACKET = SDLK_RIGHTBRACKET;
static const int KEY_RIGHTPAREN = SDLK_RIGHTPAREN;
static const int KEY_SEMICOLON = SDLK_SEMICOLON;
static const int KEY_SEPARATOR = SDLK_SEPARATOR;
static const int KEY_SLASH = SDLK_SLASH;
static const int KEY_SLEEP = SDLK_SLEEP;
static const int KEY_STOP = SDLK_STOP;
static const int KEY_SYSREQ = SDLK_SYSREQ;
static const int KEY_THOUSANDSSEPARATOR = SDLK_THOUSANDSSEPARATOR;
static const int KEY_UNDERSCORE = SDLK_UNDERSCORE;
static const int KEY_UNDO = SDLK_UNDO;
static const int KEY_VOLUMEDOWN = SDLK_VOLUMEDOWN;
static const int KEY_VOLUMEUP = SDLK_VOLUMEUP;
static const int KEY_WWW = SDLK_WWW;

static const int SCANCODE_UNKNOWN = SDL_SCANCODE_UNKNOWN;
static const int SCANCODE_CTRL = SDL_SCANCODE_LCTRL;
static const int SCANCODE_SHIFT = SDL_SCANCODE_LSHIFT;
static const int SCANCODE_ALT = SDL_SCANCODE_LALT;
static const int SCANCODE_GUI = SDL_SCANCODE_LGUI;
static const int SCANCODE_A = SDL_SCANCODE_A;
static const int SCANCODE_B = SDL_SCANCODE_B;
static const int SCANCODE_C = SDL_SCANCODE_C;
static const int SCANCODE_D = SDL_SCANCODE_D;
static const int SCANCODE_E = SDL_SCANCODE_E;
static const int SCANCODE_F = SDL_SCANCODE_F;
static const int SCANCODE_G = SDL_SCANCODE_G;
static const int SCANCODE_H = SDL_SCANCODE_H;
static const int SCANCODE_I = SDL_SCANCODE_I;
static const int SCANCODE_J = SDL_SCANCODE_J;
static const int SCANCODE_K = SDL_SCANCODE_K;
static const int SCANCODE_L = SDL_SCANCODE_L;
static const int SCANCODE_M = SDL_SCANCODE_M;
static const int SCANCODE_N = SDL_SCANCODE_N;
static const int SCANCODE_O = SDL_SCANCODE_O;
static const int SCANCODE_P = SDL_SCANCODE_P;
static const int SCANCODE_Q = SDL_SCANCODE_Q;
static const int SCANCODE_R = SDL_SCANCODE_R;
static const int SCANCODE_S = SDL_SCANCODE_S;
static const int SCANCODE_T = SDL_SCANCODE_T;
static const int SCANCODE_U = SDL_SCANCODE_U;
static const int SCANCODE_V = SDL_SCANCODE_V;
static const int SCANCODE_W = SDL_SCANCODE_W;
static const int SCANCODE_X = SDL_SCANCODE_X;
static const int SCANCODE_Y = SDL_SCANCODE_Y;
static const int SCANCODE_Z = SDL_SCANCODE_Z;
static const int SCANCODE_1 = SDL_SCANCODE_1;
static const int SCANCODE_2 = SDL_SCANCODE_2;
static const int SCANCODE_3 = SDL_SCANCODE_3;
static const int SCANCODE_4 = SDL_SCANCODE_4;
static const int SCANCODE_5 = SDL_SCANCODE_5;
static const int SCANCODE_6 = SDL_SCANCODE_6;
static const int SCANCODE_7 = SDL_SCANCODE_7;
static const int SCANCODE_8 = SDL_SCANCODE_8;
static const int SCANCODE_9 = SDL_SCANCODE_9;
static const int SCANCODE_0 = SDL_SCANCODE_0;
static const int SCANCODE_RETURN = SDL_SCANCODE_RETURN;
static const int SCANCODE_ESCAPE = SDL_SCANCODE_ESCAPE;
static const int SCANCODE_BACKSPACE = SDL_SCANCODE_BACKSPACE;
static const int SCANCODE_TAB = SDL_SCANCODE_TAB;
static const int SCANCODE_SPACE = SDL_SCANCODE_SPACE;
static const int SCANCODE_MINUS = SDL_SCANCODE_MINUS;
static const int SCANCODE_EQUALS = SDL_SCANCODE_EQUALS;
static const int SCANCODE_LEFTBRACKET = SDL_SCANCODE_LEFTBRACKET;
static const int SCANCODE_RIGHTBRACKET = SDL_SCANCODE_RIGHTBRACKET;
static const int SCANCODE_BACKSLASH = SDL_SCANCODE_BACKSLASH;
static const int SCANCODE_NONUSHASH = SDL_SCANCODE_NONUSHASH;
static const int SCANCODE_SEMICOLON = SDL_SCANCODE_SEMICOLON;
static const int SCANCODE_APOSTROPHE = SDL_SCANCODE_APOSTROPHE;
static const int SCANCODE_GRAVE = SDL_SCANCODE_GRAVE;
static const int SCANCODE_COMMA = SDL_SCANCODE_COMMA;
static const int SCANCODE_PERIOD = SDL_SCANCODE_PERIOD;
static const int SCANCODE_SLASH = SDL_SCANCODE_SLASH;
static const int SCANCODE_CAPSLOCK = SDL_SCANCODE_CAPSLOCK;
static const int SCANCODE_F1 = SDL_SCANCODE_F1;
static const int SCANCODE_F2 = SDL_SCANCODE_F2;
static const int SCANCODE_F3 = SDL_SCANCODE_F3;
static const int SCANCODE_F4 = SDL_SCANCODE_F4;
static const int SCANCODE_F5 = SDL_SCANCODE_F5;
static const int SCANCODE_F6 = SDL_SCANCODE_F6;
static const int SCANCODE_F7 = SDL_SCANCODE_F7;
static const int SCANCODE_F8 = SDL_SCANCODE_F8;
static const int SCANCODE_F9 = SDL_SCANCODE_F9;
static const int SCANCODE_F10 = SDL_SCANCODE_F10;
static const int SCANCODE_F11 = SDL_SCANCODE_F11;
static const int SCANCODE_F12 = SDL_SCANCODE_F12;
static const int SCANCODE_PRINTSCREEN = SDL_SCANCODE_PRINTSCREEN;
static const int SCANCODE_SCROLLLOCK = SDL_SCANCODE_SCROLLLOCK;
static const int SCANCODE_PAUSE = SDL_SCANCODE_PAUSE;
static const int SCANCODE_INSERT = SDL_SCANCODE_INSERT;
static const int SCANCODE_HOME = SDL_SCANCODE_HOME;
static const int SCANCODE_PAGEUP = SDL_SCANCODE_PAGEUP;
static const int SCANCODE_DELETE = SDL_SCANCODE_DELETE;
static const int SCANCODE_END = SDL_SCANCODE_END;
static const int SCANCODE_PAGEDOWN = SDL_SCANCODE_PAGEDOWN;
static const int SCANCODE_RIGHT = SDL_SCANCODE_RIGHT;
static const int SCANCODE_LEFT = SDL_SCANCODE_LEFT;
static const int SCANCODE_DOWN = SDL_SCANCODE_DOWN;
static const int SCANCODE_UP = SDL_SCANCODE_UP;
static const int SCANCODE_NUMLOCKCLEAR = SDL_SCANCODE_NUMLOCKCLEAR;
static const int SCANCODE_KP_DIVIDE = SDL_SCANCODE_KP_DIVIDE;
static const int SCANCODE_KP_MULTIPLY = SDL_SCANCODE_KP_MULTIPLY;
static const int SCANCODE_KP_MINUS = SDL_SCANCODE_KP_MINUS;
static const int SCANCODE_KP_PLUS = SDL_SCANCODE_KP_PLUS;
static const int SCANCODE_KP_ENTER = SDL_SCANCODE_KP_ENTER;
static const int SCANCODE_KP_1 = SDL_SCANCODE_KP_1;
static const int SCANCODE_KP_2 = SDL_SCANCODE_KP_2;
static const int SCANCODE_KP_3 = SDL_SCANCODE_KP_3;
static const int SCANCODE_KP_4 = SDL_SCANCODE_KP_4;
static const int SCANCODE_KP_5 = SDL_SCANCODE_KP_5;
static const int SCANCODE_KP_6 = SDL_SCANCODE_KP_6;
static const int SCANCODE_KP_7 = SDL_SCANCODE_KP_7;
static const int SCANCODE_KP_8 = SDL_SCANCODE_KP_8;
static const int SCANCODE_KP_9 = SDL_SCANCODE_KP_9;
static const int SCANCODE_KP_0 = SDL_SCANCODE_KP_0;
static const int SCANCODE_KP_PERIOD = SDL_SCANCODE_KP_PERIOD;
static const int SCANCODE_NONUSBACKSLASH = SDL_SCANCODE_NONUSBACKSLASH;
static const int SCANCODE_APPLICATION = SDL_SCANCODE_APPLICATION;
static const int SCANCODE_POWER = SDL_SCANCODE_POWER;
static const int SCANCODE_KP_EQUALS = SDL_SCANCODE_KP_EQUALS;
static const int SCANCODE_F13 = SDL_SCANCODE_F13;
static const int SCANCODE_F14 = SDL_SCANCODE_F14;
static const int SCANCODE_F15 = SDL_SCANCODE_F15;
static const int SCANCODE_F16 = SDL_SCANCODE_F16;
static const int SCANCODE_F17 = SDL_SCANCODE_F17;
static const int SCANCODE_F18 = SDL_SCANCODE_F18;
static const int SCANCODE_F19 = SDL_SCANCODE_F19;
static const int SCANCODE_F20 = SDL_SCANCODE_F20;
static const int SCANCODE_F21 = SDL_SCANCODE_F21;
static const int SCANCODE_F22 = SDL_SCANCODE_F22;
static const int SCANCODE_F23 = SDL_SCANCODE_F23;
static const int SCANCODE_F24 = SDL_SCANCODE_F24;
static const int SCANCODE_EXECUTE = SDL_SCANCODE_EXECUTE;
static const int SCANCODE_HELP = SDL_SCANCODE_HELP;
static const int SCANCODE_MENU = SDL_SCANCODE_MENU;
static const int SCANCODE_SELECT = SDL_SCANCODE_SELECT;
static const int SCANCODE_STOP = SDL_SCANCODE_STOP;
static const int SCANCODE_AGAIN = SDL_SCANCODE_AGAIN;
static const int SCANCODE_UNDO = SDL_SCANCODE_UNDO;
static const int SCANCODE_CUT = SDL_SCANCODE_CUT;
static const int SCANCODE_COPY = SDL_SCANCODE_COPY;
static const int SCANCODE_PASTE = SDL_SCANCODE_PASTE;
static const int SCANCODE_FIND = SDL_SCANCODE_FIND;
static const int SCANCODE_MUTE = SDL_SCANCODE_MUTE;
static const int SCANCODE_VOLUMEUP = SDL_SCANCODE_VOLUMEUP;
static const int SCANCODE_VOLUMEDOWN = SDL_SCANCODE_VOLUMEDOWN;
static const int SCANCODE_KP_COMMA = SDL_SCANCODE_KP_COMMA;
static const int SCANCODE_KP_EQUALSAS400 = SDL_SCANCODE_KP_EQUALSAS400;
static const int SCANCODE_INTERNATIONAL1 = SDL_SCANCODE_INTERNATIONAL1;
static const int SCANCODE_INTERNATIONAL2 = SDL_SCANCODE_INTERNATIONAL2;
static const int SCANCODE_INTERNATIONAL3 = SDL_SCANCODE_INTERNATIONAL3;
static const int SCANCODE_INTERNATIONAL4 = SDL_SCANCODE_INTERNATIONAL4;
static const int SCANCODE_INTERNATIONAL5 = SDL_SCANCODE_INTERNATIONAL5;
static const int SCANCODE_INTERNATIONAL6 = SDL_SCANCODE_INTERNATIONAL6;
static const int SCANCODE_INTERNATIONAL7 = SDL_SCANCODE_INTERNATIONAL7;
static const int SCANCODE_INTERNATIONAL8 = SDL_SCANCODE_INTERNATIONAL8;
static const int SCANCODE_INTERNATIONAL9 = SDL_SCANCODE_INTERNATIONAL9;
static const int SCANCODE_LANG1 = SDL_SCANCODE_LANG1;
static const int SCANCODE_LANG2 = SDL_SCANCODE_LANG2;
static const int SCANCODE_LANG3 = SDL_SCANCODE_LANG3;
static const int SCANCODE_LANG4 = SDL_SCANCODE_LANG4;
static const int SCANCODE_LANG5 = SDL_SCANCODE_LANG5;
static const int SCANCODE_LANG6 = SDL_SCANCODE_LANG6;
static const int SCANCODE_LANG7 = SDL_SCANCODE_LANG7;
static const int SCANCODE_LANG8 = SDL_SCANCODE_LANG8;
static const int SCANCODE_LANG9 = SDL_SCANCODE_LANG9;
static const int SCANCODE_ALTERASE = SDL_SCANCODE_ALTERASE;
static const int SCANCODE_SYSREQ = SDL_SCANCODE_SYSREQ;
static const int SCANCODE_CANCEL = SDL_SCANCODE_CANCEL;
static const int SCANCODE_CLEAR = SDL_SCANCODE_CLEAR;
static const int SCANCODE_PRIOR = SDL_SCANCODE_PRIOR;
static const int SCANCODE_RETURN2 = SDL_SCANCODE_RETURN2;
static const int SCANCODE_SEPARATOR = SDL_SCANCODE_SEPARATOR;
static const int SCANCODE_OUT = SDL_SCANCODE_OUT;
static const int SCANCODE_OPER = SDL_SCANCODE_OPER;
static const int SCANCODE_CLEARAGAIN = SDL_SCANCODE_CLEARAGAIN;
static const int SCANCODE_CRSEL = SDL_SCANCODE_CRSEL;
static const int SCANCODE_EXSEL = SDL_SCANCODE_EXSEL;
static const int SCANCODE_KP_00 = SDL_SCANCODE_KP_00;
static const int SCANCODE_KP_000 = SDL_SCANCODE_KP_000;
static const int SCANCODE_THOUSANDSSEPARATOR = SDL_SCANCODE_THOUSANDSSEPARATOR;
static const int SCANCODE_DECIMALSEPARATOR = SDL_SCANCODE_DECIMALSEPARATOR;
static const int SCANCODE_CURRENCYUNIT = SDL_SCANCODE_CURRENCYUNIT;
static const int SCANCODE_CURRENCYSUBUNIT = SDL_SCANCODE_CURRENCYSUBUNIT;
static const int SCANCODE_KP_LEFTPAREN = SDL_SCANCODE_KP_LEFTPAREN;
static const int SCANCODE_KP_RIGHTPAREN = SDL_SCANCODE_KP_RIGHTPAREN;
static const int SCANCODE_KP_LEFTBRACE = SDL_SCANCODE_KP_LEFTBRACE;
static const int SCANCODE_KP_RIGHTBRACE = SDL_SCANCODE_KP_RIGHTBRACE;
static const int SCANCODE_KP_TAB = SDL_SCANCODE_KP_TAB;
static const int SCANCODE_KP_BACKSPACE = SDL_SCANCODE_KP_BACKSPACE;
static const int SCANCODE_KP_A = SDL_SCANCODE_KP_A;
static const int SCANCODE_KP_B = SDL_SCANCODE_KP_B;
static const int SCANCODE_KP_C = SDL_SCANCODE_KP_C;
static const int SCANCODE_KP_D = SDL_SCANCODE_KP_D;
static const int SCANCODE_KP_E = SDL_SCANCODE_KP_E;
static const int SCANCODE_KP_F = SDL_SCANCODE_KP_F;
static const int SCANCODE_KP_XOR = SDL_SCANCODE_KP_XOR;
static const int SCANCODE_KP_POWER = SDL_SCANCODE_KP_POWER;
static const int SCANCODE_KP_PERCENT = SDL_SCANCODE_KP_PERCENT;
static const int SCANCODE_KP_LESS = SDL_SCANCODE_KP_LESS;
static const int SCANCODE_KP_GREATER = SDL_SCANCODE_KP_GREATER;
static const int SCANCODE_KP_AMPERSAND = SDL_SCANCODE_KP_AMPERSAND;
static const int SCANCODE_KP_DBLAMPERSAND = SDL_SCANCODE_KP_DBLAMPERSAND;
static const int SCANCODE_KP_VERTICALBAR = SDL_SCANCODE_KP_VERTICALBAR;
static const int SCANCODE_KP_DBLVERTICALBAR = SDL_SCANCODE_KP_DBLVERTICALBAR;
static const int SCANCODE_KP_COLON = SDL_SCANCODE_KP_COLON;
static const int SCANCODE_KP_HASH = SDL_SCANCODE_KP_HASH;
static const int SCANCODE_KP_SPACE = SDL_SCANCODE_KP_SPACE;
static const int SCANCODE_KP_AT = SDL_SCANCODE_KP_AT;
static const int SCANCODE_KP_EXCLAM = SDL_SCANCODE_KP_EXCLAM;
static const int SCANCODE_KP_MEMSTORE = SDL_SCANCODE_KP_MEMSTORE;
static const int SCANCODE_KP_MEMRECALL = SDL_SCANCODE_KP_MEMRECALL;
static const int SCANCODE_KP_MEMCLEAR = SDL_SCANCODE_KP_MEMCLEAR;
static const int SCANCODE_KP_MEMADD = SDL_SCANCODE_KP_MEMADD;
static const int SCANCODE_KP_MEMSUBTRACT = SDL_SCANCODE_KP_MEMSUBTRACT;
static const int SCANCODE_KP_MEMMULTIPLY = SDL_SCANCODE_KP_MEMMULTIPLY;
static const int SCANCODE_KP_MEMDIVIDE = SDL_SCANCODE_KP_MEMDIVIDE;
static const int SCANCODE_KP_PLUSMINUS = SDL_SCANCODE_KP_PLUSMINUS;
static const int SCANCODE_KP_CLEAR = SDL_SCANCODE_KP_CLEAR;
static const int SCANCODE_KP_CLEARENTRY = SDL_SCANCODE_KP_CLEARENTRY;
static const int SCANCODE_KP_BINARY = SDL_SCANCODE_KP_BINARY;
static const int SCANCODE_KP_OCTAL = SDL_SCANCODE_KP_OCTAL;
static const int SCANCODE_KP_DECIMAL = SDL_SCANCODE_KP_DECIMAL;
static const int SCANCODE_KP_HEXADECIMAL = SDL_SCANCODE_KP_HEXADECIMAL;
static const int SCANCODE_LCTRL = SDL_SCANCODE_LCTRL;
static const int SCANCODE_LSHIFT = SDL_SCANCODE_LSHIFT;
static const int SCANCODE_LALT = SDL_SCANCODE_LALT;
static const int SCANCODE_LGUI = SDL_SCANCODE_LGUI;
static const int SCANCODE_RCTRL = SDL_SCANCODE_RCTRL;
static const int SCANCODE_RSHIFT = SDL_SCANCODE_RSHIFT;
static const int SCANCODE_RALT = SDL_SCANCODE_RALT;
static const int SCANCODE_RGUI = SDL_SCANCODE_RGUI;
static const int SCANCODE_MODE = SDL_SCANCODE_MODE;
static const int SCANCODE_AUDIONEXT = SDL_SCANCODE_AUDIONEXT;
static const int SCANCODE_AUDIOPREV = SDL_SCANCODE_AUDIOPREV;
static const int SCANCODE_AUDIOSTOP = SDL_SCANCODE_AUDIOSTOP;
static const int SCANCODE_AUDIOPLAY = SDL_SCANCODE_AUDIOPLAY;
static const int SCANCODE_AUDIOMUTE = SDL_SCANCODE_AUDIOMUTE;
static const int SCANCODE_MEDIASELECT = SDL_SCANCODE_MEDIASELECT;
static const int SCANCODE_WWW = SDL_SCANCODE_WWW;
static const int SCANCODE_MAIL = SDL_SCANCODE_MAIL;
static const int SCANCODE_CALCULATOR = SDL_SCANCODE_CALCULATOR;
static const int SCANCODE_COMPUTER = SDL_SCANCODE_COMPUTER;
static const int SCANCODE_AC_SEARCH = SDL_SCANCODE_AC_SEARCH;
static const int SCANCODE_AC_HOME = SDL_SCANCODE_AC_HOME;
static const int SCANCODE_AC_BACK = SDL_SCANCODE_AC_BACK;
static const int SCANCODE_AC_FORWARD = SDL_SCANCODE_AC_FORWARD;
static const int SCANCODE_AC_STOP = SDL_SCANCODE_AC_STOP;
static const int SCANCODE_AC_REFRESH = SDL_SCANCODE_AC_REFRESH;
static const int SCANCODE_AC_BOOKMARKS = SDL_SCANCODE_AC_BOOKMARKS;
static const int SCANCODE_BRIGHTNESSDOWN = SDL_SCANCODE_BRIGHTNESSDOWN;
static const int SCANCODE_BRIGHTNESSUP = SDL_SCANCODE_BRIGHTNESSUP;
static const int SCANCODE_DISPLAYSWITCH = SDL_SCANCODE_DISPLAYSWITCH;
static const int SCANCODE_KBDILLUMTOGGLE = SDL_SCANCODE_KBDILLUMTOGGLE;
static const int SCANCODE_KBDILLUMDOWN = SDL_SCANCODE_KBDILLUMDOWN;
static const int SCANCODE_KBDILLUMUP = SDL_SCANCODE_KBDILLUMUP;
static const int SCANCODE_EJECT = SDL_SCANCODE_EJECT;
static const int SCANCODE_SLEEP = SDL_SCANCODE_SLEEP;
static const int SCANCODE_APP1 = SDL_SCANCODE_APP1;
static const int SCANCODE_APP2 = SDL_SCANCODE_APP2;

static const int HAT_CENTER = SDL_HAT_CENTERED;
static const int HAT_UP = SDL_HAT_UP;
static const int HAT_RIGHT = SDL_HAT_RIGHT;
static const int HAT_DOWN = SDL_HAT_DOWN;
static const int HAT_LEFT = SDL_HAT_LEFT;

static const int CONTROLLER_BUTTON_A = SDL_CONTROLLER_BUTTON_A;
static const int CONTROLLER_BUTTON_B = SDL_CONTROLLER_BUTTON_B;
static const int CONTROLLER_BUTTON_X = SDL_CONTROLLER_BUTTON_X;
static const int CONTROLLER_BUTTON_Y = SDL_CONTROLLER_BUTTON_Y;
static const int CONTROLLER_BUTTON_BACK = SDL_CONTROLLER_BUTTON_BACK;
static const int CONTROLLER_BUTTON_GUIDE = SDL_CONTROLLER_BUTTON_GUIDE;
static const int CONTROLLER_BUTTON_START = SDL_CONTROLLER_BUTTON_START;
static const int CONTROLLER_BUTTON_LEFTSTICK = SDL_CONTROLLER_BUTTON_LEFTSTICK;
static const int CONTROLLER_BUTTON_RIGHTSTICK = SDL_CONTROLLER_BUTTON_RIGHTSTICK;
static const int CONTROLLER_BUTTON_LEFTSHOULDER = SDL_CONTROLLER_BUTTON_LEFTSHOULDER;
static const int CONTROLLER_BUTTON_RIGHTSHOULDER = SDL_CONTROLLER_BUTTON_RIGHTSHOULDER;
static const int CONTROLLER_BUTTON_DPAD_UP = SDL_CONTROLLER_BUTTON_DPAD_UP;
static const int CONTROLLER_BUTTON_DPAD_DOWN = SDL_CONTROLLER_BUTTON_DPAD_DOWN;
static const int CONTROLLER_BUTTON_DPAD_LEFT = SDL_CONTROLLER_BUTTON_DPAD_LEFT;
static const int CONTROLLER_BUTTON_DPAD_RIGHT = SDL_CONTROLLER_BUTTON_DPAD_RIGHT;

static const int CONTROLLER_AXIS_LEFTX = SDL_CONTROLLER_AXIS_LEFTX;
static const int CONTROLLER_AXIS_LEFTY = SDL_CONTROLLER_AXIS_LEFTY;
static const int CONTROLLER_AXIS_RIGHTX = SDL_CONTROLLER_AXIS_RIGHTX;
static const int CONTROLLER_AXIS_RIGHTY = SDL_CONTROLLER_AXIS_RIGHTY;
static const int CONTROLLER_AXIS_TRIGGERLEFT = SDL_CONTROLLER_AXIS_TRIGGERLEFT;
static const int CONTROLLER_AXIS_TRIGGERRIGHT = SDL_CONTROLLER_AXIS_TRIGGERRIGHT;

=======
>>>>>>> a144206e
}
<|MERGE_RESOLUTION|>--- conflicted
+++ resolved
@@ -1,778 +1,244 @@
-//
-// Copyright (c) 2008-2018 the Urho3D project.
-//
-// Permission is hereby granted, free of charge, to any person obtaining a copy
-// of this software and associated documentation files (the "Software"), to deal
-// in the Software without restriction, including without limitation the rights
-// to use, copy, modify, merge, publish, distribute, sublicense, and/or sell
-// copies of the Software, and to permit persons to whom the Software is
-// furnished to do so, subject to the following conditions:
-//
-// The above copyright notice and this permission notice shall be included in
-// all copies or substantial portions of the Software.
-//
-// THE SOFTWARE IS PROVIDED "AS IS", WITHOUT WARRANTY OF ANY KIND, EXPRESS OR
-// IMPLIED, INCLUDING BUT NOT LIMITED TO THE WARRANTIES OF MERCHANTABILITY,
-// FITNESS FOR A PARTICULAR PURPOSE AND NONINFRINGEMENT. IN NO EVENT SHALL THE
-// AUTHORS OR COPYRIGHT HOLDERS BE LIABLE FOR ANY CLAIM, DAMAGES OR OTHER
-// LIABILITY, WHETHER IN AN ACTION OF CONTRACT, TORT OR OTHERWISE, ARISING FROM,
-// OUT OF OR IN CONNECTION WITH THE SOFTWARE OR THE USE OR OTHER DEALINGS IN
-// THE SOFTWARE.
-//
-
-#pragma once
-
-#include "../Core/Object.h"
-#include "../Input/InputConstants.h"
-
-
-namespace Urho3D
-{
-
-/// Mouse button pressed.
-URHO3D_EVENT(E_MOUSEBUTTONDOWN, MouseButtonDown)
-{
-    URHO3D_PARAM(P_BUTTON, Button);                // int
-    URHO3D_PARAM(P_BUTTONS, Buttons);              // int
-    URHO3D_PARAM(P_QUALIFIERS, Qualifiers);        // int
-}
-
-/// Mouse button released.
-URHO3D_EVENT(E_MOUSEBUTTONUP, MouseButtonUp)
-{
-    URHO3D_PARAM(P_BUTTON, Button);                // int
-    URHO3D_PARAM(P_BUTTONS, Buttons);              // int
-    URHO3D_PARAM(P_QUALIFIERS, Qualifiers);        // int
-}
-
-/// Mouse moved.
-URHO3D_EVENT(E_MOUSEMOVE, MouseMove)
-{
-    URHO3D_PARAM(P_X, X);                          // int (only when mouse visible)
-    URHO3D_PARAM(P_Y, Y);                          // int (only when mouse visible)
-    URHO3D_PARAM(P_DX, DX);                        // int
-    URHO3D_PARAM(P_DY, DY);                        // int
-    URHO3D_PARAM(P_BUTTONS, Buttons);              // int
-    URHO3D_PARAM(P_QUALIFIERS, Qualifiers);        // int
-}
-
-/// Mouse wheel moved.
-URHO3D_EVENT(E_MOUSEWHEEL, MouseWheel)
-{
-    URHO3D_PARAM(P_WHEEL, Wheel);                  // int
-    URHO3D_PARAM(P_BUTTONS, Buttons);              // int
-    URHO3D_PARAM(P_QUALIFIERS, Qualifiers);        // int
-}
-
-/// Key pressed.
-URHO3D_EVENT(E_KEYDOWN, KeyDown)
-{
-    URHO3D_PARAM(P_KEY, Key);                      // int
-    URHO3D_PARAM(P_SCANCODE, Scancode);            // int
-    URHO3D_PARAM(P_BUTTONS, Buttons);              // int
-    URHO3D_PARAM(P_QUALIFIERS, Qualifiers);        // int
-    URHO3D_PARAM(P_REPEAT, Repeat);                // bool
-}
-
-/// Key released.
-URHO3D_EVENT(E_KEYUP, KeyUp)
-{
-    URHO3D_PARAM(P_KEY, Key);                      // int
-    URHO3D_PARAM(P_SCANCODE, Scancode);            // int
-    URHO3D_PARAM(P_BUTTONS, Buttons);              // int
-    URHO3D_PARAM(P_QUALIFIERS, Qualifiers);        // int
-}
-
-/// Text input event.
-URHO3D_EVENT(E_TEXTINPUT, TextInput)
-{
-    URHO3D_PARAM(P_TEXT, Text);                    // String
-}
-
-/// Text editing event.
-URHO3D_EVENT(E_TEXTEDITING, TextEditing)
-{
-    URHO3D_PARAM(P_COMPOSITION, Composition);      // String
-    URHO3D_PARAM(P_CURSOR, Cursor);                // int
-    URHO3D_PARAM(P_SELECTION_LENGTH, SelectionLength);  // int
-}
-
-/// Joystick connected.
-URHO3D_EVENT(E_JOYSTICKCONNECTED, JoystickConnected)
-{
-    URHO3D_PARAM(P_JOYSTICKID, JoystickID);        // int
-}
-
-/// Joystick disconnected.
-URHO3D_EVENT(E_JOYSTICKDISCONNECTED, JoystickDisconnected)
-{
-    URHO3D_PARAM(P_JOYSTICKID, JoystickID);        // int
-}
-
-/// Joystick button pressed.
-URHO3D_EVENT(E_JOYSTICKBUTTONDOWN, JoystickButtonDown)
-{
-    URHO3D_PARAM(P_JOYSTICKID, JoystickID);        // int
-    URHO3D_PARAM(P_BUTTON, Button);                // int
-}
-
-/// Joystick button released.
-URHO3D_EVENT(E_JOYSTICKBUTTONUP, JoystickButtonUp)
-{
-    URHO3D_PARAM(P_JOYSTICKID, JoystickID);        // int
-    URHO3D_PARAM(P_BUTTON, Button);                // int
-}
-
-/// Joystick axis moved.
-URHO3D_EVENT(E_JOYSTICKAXISMOVE, JoystickAxisMove)
-{
-    URHO3D_PARAM(P_JOYSTICKID, JoystickID);        // int
-    URHO3D_PARAM(P_AXIS, Button);                  // int
-    URHO3D_PARAM(P_POSITION, Position);            // float
-}
-
-/// Joystick POV hat moved.
-URHO3D_EVENT(E_JOYSTICKHATMOVE, JoystickHatMove)
-{
-    URHO3D_PARAM(P_JOYSTICKID, JoystickID);        // int
-    URHO3D_PARAM(P_HAT, Button);                   // int
-    URHO3D_PARAM(P_POSITION, Position);            // int
-}
-
-/// Finger pressed on the screen.
-URHO3D_EVENT(E_TOUCHBEGIN, TouchBegin)
-{
-    URHO3D_PARAM(P_TOUCHID, TouchID);              // int
-    URHO3D_PARAM(P_X, X);                          // int
-    URHO3D_PARAM(P_Y, Y);                          // int
-    URHO3D_PARAM(P_PRESSURE, Pressure);            // float
-}
-
-/// Finger released from the screen.
-URHO3D_EVENT(E_TOUCHEND, TouchEnd)
-{
-    URHO3D_PARAM(P_TOUCHID, TouchID);              // int
-    URHO3D_PARAM(P_X, X);                          // int
-    URHO3D_PARAM(P_Y, Y);                          // int
-}
-
-/// Finger moved on the screen.
-URHO3D_EVENT(E_TOUCHMOVE, TouchMove)
-{
-    URHO3D_PARAM(P_TOUCHID, TouchID);              // int
-    URHO3D_PARAM(P_X, X);                          // int
-    URHO3D_PARAM(P_Y, Y);                          // int
-    URHO3D_PARAM(P_DX, DX);                        // int
-    URHO3D_PARAM(P_DY, DY);                        // int
-    URHO3D_PARAM(P_PRESSURE, Pressure);            // float
-}
-
-/// A touch gesture finished recording.
-URHO3D_EVENT(E_GESTURERECORDED, GestureRecorded)
-{
-    URHO3D_PARAM(P_GESTUREID, GestureID);          // unsigned
-}
-
-/// A recognized touch gesture was input by the user.
-URHO3D_EVENT(E_GESTUREINPUT, GestureInput)
-{
-    URHO3D_PARAM(P_GESTUREID, GestureID);          // unsigned
-    URHO3D_PARAM(P_CENTERX, CenterX);              // int
-    URHO3D_PARAM(P_CENTERY, CenterY);              // int
-    URHO3D_PARAM(P_NUMFINGERS, NumFingers);        // int
-    URHO3D_PARAM(P_ERROR, Error);                  // float
-}
-
-/// Pinch/rotate multi-finger touch gesture motion update.
-URHO3D_EVENT(E_MULTIGESTURE, MultiGesture)
-{
-    URHO3D_PARAM(P_CENTERX, CenterX);              // int
-    URHO3D_PARAM(P_CENTERY, CenterY);              // int
-    URHO3D_PARAM(P_NUMFINGERS, NumFingers);        // int
-    URHO3D_PARAM(P_DTHETA, DTheta);                // float (degrees)
-    URHO3D_PARAM(P_DDIST, DDist);                  // float
-}
-
-/// A file was drag-dropped into the application window.
-URHO3D_EVENT(E_DROPFILE, DropFile)
-{
-    URHO3D_PARAM(P_FILENAME, FileName);            // String
-}
-
-/// Application input focus or minimization changed.
-URHO3D_EVENT(E_INPUTFOCUS, InputFocus)
-{
-    URHO3D_PARAM(P_FOCUS, Focus);                  // bool
-    URHO3D_PARAM(P_MINIMIZED, Minimized);          // bool
-}
-
-/// OS mouse cursor visibility changed.
-URHO3D_EVENT(E_MOUSEVISIBLECHANGED, MouseVisibleChanged)
-{
-    URHO3D_PARAM(P_VISIBLE, Visible);              // bool
-}
-
-/// Mouse mode changed.
-URHO3D_EVENT(E_MOUSEMODECHANGED, MouseModeChanged)
-{
-    URHO3D_PARAM(P_MODE, Mode);                    // MouseMode
-    URHO3D_PARAM(P_MOUSELOCKED, MouseLocked);      // bool
-}
-
-/// Application exit requested.
-URHO3D_EVENT(E_EXITREQUESTED, ExitRequested)
-{
-}
-
-/// Raw SDL input event.
-URHO3D_EVENT(E_SDLRAWINPUT, SDLRawInput)
-{
-    URHO3D_PARAM(P_SDLEVENT, SDLEvent);           // SDL_Event*
-    URHO3D_PARAM(P_CONSUMED, Consumed);           // bool
-}
-
-/// Input handling begins.
-URHO3D_EVENT(E_INPUTBEGIN, InputBegin)
-{
-}
-
-/// Input handling ends.
-URHO3D_EVENT(E_INPUTEND, InputEnd)
-{
-}
-
-<<<<<<< HEAD
-enum MouseButton
-{
-    MOUSEB_NONE,
-    MOUSEB_LEFT = SDL_BUTTON_LMASK,
-    MOUSEB_MIDDLE = SDL_BUTTON_MMASK,
-    MOUSEB_RIGHT = SDL_BUTTON_RMASK,
-    MOUSEB_X1 = SDL_BUTTON_X1MASK,
-    MOUSEB_X2 = SDL_BUTTON_X2MASK,
-    MOUSEB_ANY = ~0
-};
-
-static const int QUAL_SHIFT = 1;
-static const int QUAL_CTRL = 2;
-static const int QUAL_ALT = 4;
-static const int QUAL_ANY = 8;
-
-static const int KEY_UNKNOWN = SDLK_UNKNOWN;
-static const int KEY_A = SDLK_a;
-static const int KEY_B = SDLK_b;
-static const int KEY_C = SDLK_c;
-static const int KEY_D = SDLK_d;
-static const int KEY_E = SDLK_e;
-static const int KEY_F = SDLK_f;
-static const int KEY_G = SDLK_g;
-static const int KEY_H = SDLK_h;
-static const int KEY_I = SDLK_i;
-static const int KEY_J = SDLK_j;
-static const int KEY_K = SDLK_k;
-static const int KEY_L = SDLK_l;
-static const int KEY_M = SDLK_m;
-static const int KEY_N = SDLK_n;
-static const int KEY_O = SDLK_o;
-static const int KEY_P = SDLK_p;
-static const int KEY_Q = SDLK_q;
-static const int KEY_R = SDLK_r;
-static const int KEY_S = SDLK_s;
-static const int KEY_T = SDLK_t;
-static const int KEY_U = SDLK_u;
-static const int KEY_V = SDLK_v;
-static const int KEY_W = SDLK_w;
-static const int KEY_X = SDLK_x;
-static const int KEY_Y = SDLK_y;
-static const int KEY_Z = SDLK_z;
-static const int KEY_0 = SDLK_0;
-static const int KEY_1 = SDLK_1;
-static const int KEY_2 = SDLK_2;
-static const int KEY_3 = SDLK_3;
-static const int KEY_4 = SDLK_4;
-static const int KEY_5 = SDLK_5;
-static const int KEY_6 = SDLK_6;
-static const int KEY_7 = SDLK_7;
-static const int KEY_8 = SDLK_8;
-static const int KEY_9 = SDLK_9;
-static const int KEY_BACKSPACE = SDLK_BACKSPACE;
-static const int KEY_TAB = SDLK_TAB;
-static const int KEY_RETURN = SDLK_RETURN;
-static const int KEY_RETURN2 = SDLK_RETURN2;
-static const int KEY_KP_ENTER = SDLK_KP_ENTER;
-static const int KEY_SHIFT = SDLK_LSHIFT;
-static const int KEY_CTRL = SDLK_LCTRL;
-static const int KEY_ALT = SDLK_LALT;
-static const int KEY_GUI = SDLK_LGUI;
-static const int KEY_PAUSE = SDLK_PAUSE;
-static const int KEY_CAPSLOCK = SDLK_CAPSLOCK;
-static const int KEY_ESCAPE = SDLK_ESCAPE;
-static const int KEY_SPACE = SDLK_SPACE;
-static const int KEY_PAGEUP = SDLK_PAGEUP;
-static const int KEY_PAGEDOWN = SDLK_PAGEDOWN;
-static const int KEY_END = SDLK_END;
-static const int KEY_HOME = SDLK_HOME;
-static const int KEY_LEFT = SDLK_LEFT;
-static const int KEY_UP = SDLK_UP;
-static const int KEY_RIGHT = SDLK_RIGHT;
-static const int KEY_DOWN = SDLK_DOWN;
-static const int KEY_SELECT = SDLK_SELECT;
-static const int KEY_PRINTSCREEN = SDLK_PRINTSCREEN;
-static const int KEY_INSERT = SDLK_INSERT;
-static const int KEY_DELETE = SDLK_DELETE;
-static const int KEY_LGUI = SDLK_LGUI;
-static const int KEY_RGUI = SDLK_RGUI;
-static const int KEY_APPLICATION = SDLK_APPLICATION;
-static const int KEY_KP_0 = SDLK_KP_0;
-static const int KEY_KP_1 = SDLK_KP_1;
-static const int KEY_KP_2 = SDLK_KP_2;
-static const int KEY_KP_3 = SDLK_KP_3;
-static const int KEY_KP_4 = SDLK_KP_4;
-static const int KEY_KP_5 = SDLK_KP_5;
-static const int KEY_KP_6 = SDLK_KP_6;
-static const int KEY_KP_7 = SDLK_KP_7;
-static const int KEY_KP_8 = SDLK_KP_8;
-static const int KEY_KP_9 = SDLK_KP_9;
-static const int KEY_KP_MULTIPLY = SDLK_KP_MULTIPLY;
-static const int KEY_KP_PLUS = SDLK_KP_PLUS;
-static const int KEY_KP_MINUS = SDLK_KP_MINUS;
-static const int KEY_KP_PERIOD = SDLK_KP_PERIOD;
-static const int KEY_KP_DIVIDE = SDLK_KP_DIVIDE;
-static const int KEY_F1 = SDLK_F1;
-static const int KEY_F2 = SDLK_F2;
-static const int KEY_F3 = SDLK_F3;
-static const int KEY_F4 = SDLK_F4;
-static const int KEY_F5 = SDLK_F5;
-static const int KEY_F6 = SDLK_F6;
-static const int KEY_F7 = SDLK_F7;
-static const int KEY_F8 = SDLK_F8;
-static const int KEY_F9 = SDLK_F9;
-static const int KEY_F10 = SDLK_F10;
-static const int KEY_F11 = SDLK_F11;
-static const int KEY_F12 = SDLK_F12;
-static const int KEY_F13 = SDLK_F13;
-static const int KEY_F14 = SDLK_F14;
-static const int KEY_F15 = SDLK_F15;
-static const int KEY_F16 = SDLK_F16;
-static const int KEY_F17 = SDLK_F17;
-static const int KEY_F18 = SDLK_F18;
-static const int KEY_F19 = SDLK_F19;
-static const int KEY_F20 = SDLK_F20;
-static const int KEY_F21 = SDLK_F21;
-static const int KEY_F22 = SDLK_F22;
-static const int KEY_F23 = SDLK_F23;
-static const int KEY_F24 = SDLK_F24;
-static const int KEY_NUMLOCKCLEAR = SDLK_NUMLOCKCLEAR;
-static const int KEY_SCROLLLOCK = SDLK_SCROLLLOCK;
-static const int KEY_LSHIFT = SDLK_LSHIFT;
-static const int KEY_RSHIFT = SDLK_RSHIFT;
-static const int KEY_LCTRL = SDLK_LCTRL;
-static const int KEY_RCTRL = SDLK_RCTRL;
-static const int KEY_LALT = SDLK_LALT;
-static const int KEY_RALT = SDLK_RALT;
-static const int KEY_AC_BACK = SDLK_AC_BACK;
-static const int KEY_AC_BOOKMARKS = SDLK_AC_BOOKMARKS;
-static const int KEY_AC_FORWARD = SDLK_AC_FORWARD;
-static const int KEY_AC_HOME = SDLK_AC_HOME;
-static const int KEY_AC_REFRESH = SDLK_AC_REFRESH;
-static const int KEY_AC_SEARCH = SDLK_AC_SEARCH;
-static const int KEY_AC_STOP = SDLK_AC_STOP;
-static const int KEY_AGAIN = SDLK_AGAIN;
-static const int KEY_ALTERASE = SDLK_ALTERASE;
-static const int KEY_AMPERSAND = SDLK_AMPERSAND;
-static const int KEY_ASTERISK = SDLK_ASTERISK;
-static const int KEY_AT = SDLK_AT;
-static const int KEY_AUDIOMUTE = SDLK_AUDIOMUTE;
-static const int KEY_AUDIONEXT = SDLK_AUDIONEXT;
-static const int KEY_AUDIOPLAY = SDLK_AUDIOPLAY;
-static const int KEY_AUDIOPREV = SDLK_AUDIOPREV;
-static const int KEY_AUDIOSTOP = SDLK_AUDIOSTOP;
-static const int KEY_BACKQUOTE = SDLK_BACKQUOTE;
-static const int KEY_BACKSLASH = SDLK_BACKSLASH;
-static const int KEY_BRIGHTNESSDOWN = SDLK_BRIGHTNESSDOWN;
-static const int KEY_BRIGHTNESSUP = SDLK_BRIGHTNESSUP;
-static const int KEY_CALCULATOR = SDLK_CALCULATOR;
-static const int KEY_CANCEL = SDLK_CANCEL;
-static const int KEY_CARET = SDLK_CARET;
-static const int KEY_CLEAR = SDLK_CLEAR;
-static const int KEY_CLEARAGAIN = SDLK_CLEARAGAIN;
-static const int KEY_COLON = SDLK_COLON;
-static const int KEY_COMMA = SDLK_COMMA;
-static const int KEY_COMPUTER = SDLK_COMPUTER;
-static const int KEY_COPY = SDLK_COPY;
-static const int KEY_CRSEL = SDLK_CRSEL;
-static const int KEY_CURRENCYSUBUNIT = SDLK_CURRENCYSUBUNIT;
-static const int KEY_CURRENCYUNIT = SDLK_CURRENCYUNIT;
-static const int KEY_CUT = SDLK_CUT;
-static const int KEY_DECIMALSEPARATOR = SDLK_DECIMALSEPARATOR;
-static const int KEY_DISPLAYSWITCH = SDLK_DISPLAYSWITCH;
-static const int KEY_DOLLAR = SDLK_DOLLAR;
-static const int KEY_EJECT = SDLK_EJECT;
-static const int KEY_EQUALS = SDLK_EQUALS;
-static const int KEY_EXCLAIM = SDLK_EXCLAIM;
-static const int KEY_EXSEL = SDLK_EXSEL;
-static const int KEY_FIND = SDLK_FIND;
-static const int KEY_GREATER = SDLK_GREATER;
-static const int KEY_HASH = SDLK_HASH;
-static const int KEY_HELP = SDLK_HELP;
-static const int KEY_KBDILLUMDOWN = SDLK_KBDILLUMDOWN;
-static const int KEY_KBDILLUMTOGGLE = SDLK_KBDILLUMTOGGLE;
-static const int KEY_KBDILLUMUP = SDLK_KBDILLUMUP;
-static const int KEY_KP_00 = SDLK_KP_00;
-static const int KEY_KP_000 = SDLK_KP_000;
-static const int KEY_KP_A = SDLK_KP_A;
-static const int KEY_KP_AMPERSAND = SDLK_KP_AMPERSAND;
-static const int KEY_KP_AT = SDLK_KP_AT;
-static const int KEY_KP_B = SDLK_KP_B;
-static const int KEY_KP_BACKSPACE = SDLK_KP_BACKSPACE;
-static const int KEY_KP_BINARY = SDLK_KP_BINARY;
-static const int KEY_KP_C = SDLK_KP_C;
-static const int KEY_KP_CLEAR = SDLK_KP_CLEAR;
-static const int KEY_KP_CLEARENTRY = SDLK_KP_CLEARENTRY;
-static const int KEY_KP_COLON = SDLK_KP_COLON;
-static const int KEY_KP_COMMA = SDLK_KP_COMMA;
-static const int KEY_KP_D = SDLK_KP_D;
-static const int KEY_KP_DBLAMPERSAND = SDLK_KP_DBLAMPERSAND;
-static const int KEY_KP_DBLVERTICALBAR = SDLK_KP_DBLVERTICALBAR;
-static const int KEY_KP_DECIMAL = SDLK_KP_DECIMAL;
-static const int KEY_KP_E = SDLK_KP_E;
-static const int KEY_KP_EQUALS = SDLK_KP_EQUALS;
-static const int KEY_KP_EQUALSAS400 = SDLK_KP_EQUALSAS400;
-static const int KEY_KP_EXCLAM = SDLK_KP_EXCLAM;
-static const int KEY_KP_F = SDLK_KP_F;
-static const int KEY_KP_GREATER = SDLK_KP_GREATER;
-static const int KEY_KP_HASH = SDLK_KP_HASH;
-static const int KEY_KP_HEXADECIMAL = SDLK_KP_HEXADECIMAL;
-static const int KEY_KP_LEFTBRACE = SDLK_KP_LEFTBRACE;
-static const int KEY_KP_LEFTPAREN = SDLK_KP_LEFTPAREN;
-static const int KEY_KP_LESS = SDLK_KP_LESS;
-static const int KEY_KP_MEMADD = SDLK_KP_MEMADD;
-static const int KEY_KP_MEMCLEAR = SDLK_KP_MEMCLEAR;
-static const int KEY_KP_MEMDIVIDE = SDLK_KP_MEMDIVIDE;
-static const int KEY_KP_MEMMULTIPLY = SDLK_KP_MEMMULTIPLY;
-static const int KEY_KP_MEMRECALL = SDLK_KP_MEMRECALL;
-static const int KEY_KP_MEMSTORE = SDLK_KP_MEMSTORE;
-static const int KEY_KP_MEMSUBTRACT = SDLK_KP_MEMSUBTRACT;
-static const int KEY_KP_OCTAL = SDLK_KP_OCTAL;
-static const int KEY_KP_PERCENT = SDLK_KP_PERCENT;
-static const int KEY_KP_PLUSMINUS = SDLK_KP_PLUSMINUS;
-static const int KEY_KP_POWER = SDLK_KP_POWER;
-static const int KEY_KP_RIGHTBRACE = SDLK_KP_RIGHTBRACE;
-static const int KEY_KP_RIGHTPAREN = SDLK_KP_RIGHTPAREN;
-static const int KEY_KP_SPACE = SDLK_KP_SPACE;
-static const int KEY_KP_TAB = SDLK_KP_TAB;
-static const int KEY_KP_VERTICALBAR = SDLK_KP_VERTICALBAR;
-static const int KEY_KP_XOR = SDLK_KP_XOR;
-static const int KEY_LEFTBRACKET = SDLK_LEFTBRACKET;
-static const int KEY_LEFTPAREN = SDLK_LEFTPAREN;
-static const int KEY_LESS = SDLK_LESS;
-static const int KEY_MAIL = SDLK_MAIL;
-static const int KEY_MEDIASELECT = SDLK_MEDIASELECT;
-static const int KEY_MENU = SDLK_MENU;
-static const int KEY_MINUS = SDLK_MINUS;
-static const int KEY_MODE = SDLK_MODE;
-static const int KEY_MUTE = SDLK_MUTE;
-static const int KEY_OPER = SDLK_OPER;
-static const int KEY_OUT = SDLK_OUT;
-static const int KEY_PASTE = SDLK_PASTE;
-static const int KEY_PERCENT = SDLK_PERCENT;
-static const int KEY_PERIOD = SDLK_PERIOD;
-static const int KEY_PLUS = SDLK_PLUS;
-static const int KEY_POWER = SDLK_POWER;
-static const int KEY_PRIOR = SDLK_PRIOR;
-static const int KEY_QUESTION = SDLK_QUESTION;
-static const int KEY_QUOTE = SDLK_QUOTE;
-static const int KEY_QUOTEDBL = SDLK_QUOTEDBL;
-static const int KEY_RIGHTBRACKET = SDLK_RIGHTBRACKET;
-static const int KEY_RIGHTPAREN = SDLK_RIGHTPAREN;
-static const int KEY_SEMICOLON = SDLK_SEMICOLON;
-static const int KEY_SEPARATOR = SDLK_SEPARATOR;
-static const int KEY_SLASH = SDLK_SLASH;
-static const int KEY_SLEEP = SDLK_SLEEP;
-static const int KEY_STOP = SDLK_STOP;
-static const int KEY_SYSREQ = SDLK_SYSREQ;
-static const int KEY_THOUSANDSSEPARATOR = SDLK_THOUSANDSSEPARATOR;
-static const int KEY_UNDERSCORE = SDLK_UNDERSCORE;
-static const int KEY_UNDO = SDLK_UNDO;
-static const int KEY_VOLUMEDOWN = SDLK_VOLUMEDOWN;
-static const int KEY_VOLUMEUP = SDLK_VOLUMEUP;
-static const int KEY_WWW = SDLK_WWW;
-
-static const int SCANCODE_UNKNOWN = SDL_SCANCODE_UNKNOWN;
-static const int SCANCODE_CTRL = SDL_SCANCODE_LCTRL;
-static const int SCANCODE_SHIFT = SDL_SCANCODE_LSHIFT;
-static const int SCANCODE_ALT = SDL_SCANCODE_LALT;
-static const int SCANCODE_GUI = SDL_SCANCODE_LGUI;
-static const int SCANCODE_A = SDL_SCANCODE_A;
-static const int SCANCODE_B = SDL_SCANCODE_B;
-static const int SCANCODE_C = SDL_SCANCODE_C;
-static const int SCANCODE_D = SDL_SCANCODE_D;
-static const int SCANCODE_E = SDL_SCANCODE_E;
-static const int SCANCODE_F = SDL_SCANCODE_F;
-static const int SCANCODE_G = SDL_SCANCODE_G;
-static const int SCANCODE_H = SDL_SCANCODE_H;
-static const int SCANCODE_I = SDL_SCANCODE_I;
-static const int SCANCODE_J = SDL_SCANCODE_J;
-static const int SCANCODE_K = SDL_SCANCODE_K;
-static const int SCANCODE_L = SDL_SCANCODE_L;
-static const int SCANCODE_M = SDL_SCANCODE_M;
-static const int SCANCODE_N = SDL_SCANCODE_N;
-static const int SCANCODE_O = SDL_SCANCODE_O;
-static const int SCANCODE_P = SDL_SCANCODE_P;
-static const int SCANCODE_Q = SDL_SCANCODE_Q;
-static const int SCANCODE_R = SDL_SCANCODE_R;
-static const int SCANCODE_S = SDL_SCANCODE_S;
-static const int SCANCODE_T = SDL_SCANCODE_T;
-static const int SCANCODE_U = SDL_SCANCODE_U;
-static const int SCANCODE_V = SDL_SCANCODE_V;
-static const int SCANCODE_W = SDL_SCANCODE_W;
-static const int SCANCODE_X = SDL_SCANCODE_X;
-static const int SCANCODE_Y = SDL_SCANCODE_Y;
-static const int SCANCODE_Z = SDL_SCANCODE_Z;
-static const int SCANCODE_1 = SDL_SCANCODE_1;
-static const int SCANCODE_2 = SDL_SCANCODE_2;
-static const int SCANCODE_3 = SDL_SCANCODE_3;
-static const int SCANCODE_4 = SDL_SCANCODE_4;
-static const int SCANCODE_5 = SDL_SCANCODE_5;
-static const int SCANCODE_6 = SDL_SCANCODE_6;
-static const int SCANCODE_7 = SDL_SCANCODE_7;
-static const int SCANCODE_8 = SDL_SCANCODE_8;
-static const int SCANCODE_9 = SDL_SCANCODE_9;
-static const int SCANCODE_0 = SDL_SCANCODE_0;
-static const int SCANCODE_RETURN = SDL_SCANCODE_RETURN;
-static const int SCANCODE_ESCAPE = SDL_SCANCODE_ESCAPE;
-static const int SCANCODE_BACKSPACE = SDL_SCANCODE_BACKSPACE;
-static const int SCANCODE_TAB = SDL_SCANCODE_TAB;
-static const int SCANCODE_SPACE = SDL_SCANCODE_SPACE;
-static const int SCANCODE_MINUS = SDL_SCANCODE_MINUS;
-static const int SCANCODE_EQUALS = SDL_SCANCODE_EQUALS;
-static const int SCANCODE_LEFTBRACKET = SDL_SCANCODE_LEFTBRACKET;
-static const int SCANCODE_RIGHTBRACKET = SDL_SCANCODE_RIGHTBRACKET;
-static const int SCANCODE_BACKSLASH = SDL_SCANCODE_BACKSLASH;
-static const int SCANCODE_NONUSHASH = SDL_SCANCODE_NONUSHASH;
-static const int SCANCODE_SEMICOLON = SDL_SCANCODE_SEMICOLON;
-static const int SCANCODE_APOSTROPHE = SDL_SCANCODE_APOSTROPHE;
-static const int SCANCODE_GRAVE = SDL_SCANCODE_GRAVE;
-static const int SCANCODE_COMMA = SDL_SCANCODE_COMMA;
-static const int SCANCODE_PERIOD = SDL_SCANCODE_PERIOD;
-static const int SCANCODE_SLASH = SDL_SCANCODE_SLASH;
-static const int SCANCODE_CAPSLOCK = SDL_SCANCODE_CAPSLOCK;
-static const int SCANCODE_F1 = SDL_SCANCODE_F1;
-static const int SCANCODE_F2 = SDL_SCANCODE_F2;
-static const int SCANCODE_F3 = SDL_SCANCODE_F3;
-static const int SCANCODE_F4 = SDL_SCANCODE_F4;
-static const int SCANCODE_F5 = SDL_SCANCODE_F5;
-static const int SCANCODE_F6 = SDL_SCANCODE_F6;
-static const int SCANCODE_F7 = SDL_SCANCODE_F7;
-static const int SCANCODE_F8 = SDL_SCANCODE_F8;
-static const int SCANCODE_F9 = SDL_SCANCODE_F9;
-static const int SCANCODE_F10 = SDL_SCANCODE_F10;
-static const int SCANCODE_F11 = SDL_SCANCODE_F11;
-static const int SCANCODE_F12 = SDL_SCANCODE_F12;
-static const int SCANCODE_PRINTSCREEN = SDL_SCANCODE_PRINTSCREEN;
-static const int SCANCODE_SCROLLLOCK = SDL_SCANCODE_SCROLLLOCK;
-static const int SCANCODE_PAUSE = SDL_SCANCODE_PAUSE;
-static const int SCANCODE_INSERT = SDL_SCANCODE_INSERT;
-static const int SCANCODE_HOME = SDL_SCANCODE_HOME;
-static const int SCANCODE_PAGEUP = SDL_SCANCODE_PAGEUP;
-static const int SCANCODE_DELETE = SDL_SCANCODE_DELETE;
-static const int SCANCODE_END = SDL_SCANCODE_END;
-static const int SCANCODE_PAGEDOWN = SDL_SCANCODE_PAGEDOWN;
-static const int SCANCODE_RIGHT = SDL_SCANCODE_RIGHT;
-static const int SCANCODE_LEFT = SDL_SCANCODE_LEFT;
-static const int SCANCODE_DOWN = SDL_SCANCODE_DOWN;
-static const int SCANCODE_UP = SDL_SCANCODE_UP;
-static const int SCANCODE_NUMLOCKCLEAR = SDL_SCANCODE_NUMLOCKCLEAR;
-static const int SCANCODE_KP_DIVIDE = SDL_SCANCODE_KP_DIVIDE;
-static const int SCANCODE_KP_MULTIPLY = SDL_SCANCODE_KP_MULTIPLY;
-static const int SCANCODE_KP_MINUS = SDL_SCANCODE_KP_MINUS;
-static const int SCANCODE_KP_PLUS = SDL_SCANCODE_KP_PLUS;
-static const int SCANCODE_KP_ENTER = SDL_SCANCODE_KP_ENTER;
-static const int SCANCODE_KP_1 = SDL_SCANCODE_KP_1;
-static const int SCANCODE_KP_2 = SDL_SCANCODE_KP_2;
-static const int SCANCODE_KP_3 = SDL_SCANCODE_KP_3;
-static const int SCANCODE_KP_4 = SDL_SCANCODE_KP_4;
-static const int SCANCODE_KP_5 = SDL_SCANCODE_KP_5;
-static const int SCANCODE_KP_6 = SDL_SCANCODE_KP_6;
-static const int SCANCODE_KP_7 = SDL_SCANCODE_KP_7;
-static const int SCANCODE_KP_8 = SDL_SCANCODE_KP_8;
-static const int SCANCODE_KP_9 = SDL_SCANCODE_KP_9;
-static const int SCANCODE_KP_0 = SDL_SCANCODE_KP_0;
-static const int SCANCODE_KP_PERIOD = SDL_SCANCODE_KP_PERIOD;
-static const int SCANCODE_NONUSBACKSLASH = SDL_SCANCODE_NONUSBACKSLASH;
-static const int SCANCODE_APPLICATION = SDL_SCANCODE_APPLICATION;
-static const int SCANCODE_POWER = SDL_SCANCODE_POWER;
-static const int SCANCODE_KP_EQUALS = SDL_SCANCODE_KP_EQUALS;
-static const int SCANCODE_F13 = SDL_SCANCODE_F13;
-static const int SCANCODE_F14 = SDL_SCANCODE_F14;
-static const int SCANCODE_F15 = SDL_SCANCODE_F15;
-static const int SCANCODE_F16 = SDL_SCANCODE_F16;
-static const int SCANCODE_F17 = SDL_SCANCODE_F17;
-static const int SCANCODE_F18 = SDL_SCANCODE_F18;
-static const int SCANCODE_F19 = SDL_SCANCODE_F19;
-static const int SCANCODE_F20 = SDL_SCANCODE_F20;
-static const int SCANCODE_F21 = SDL_SCANCODE_F21;
-static const int SCANCODE_F22 = SDL_SCANCODE_F22;
-static const int SCANCODE_F23 = SDL_SCANCODE_F23;
-static const int SCANCODE_F24 = SDL_SCANCODE_F24;
-static const int SCANCODE_EXECUTE = SDL_SCANCODE_EXECUTE;
-static const int SCANCODE_HELP = SDL_SCANCODE_HELP;
-static const int SCANCODE_MENU = SDL_SCANCODE_MENU;
-static const int SCANCODE_SELECT = SDL_SCANCODE_SELECT;
-static const int SCANCODE_STOP = SDL_SCANCODE_STOP;
-static const int SCANCODE_AGAIN = SDL_SCANCODE_AGAIN;
-static const int SCANCODE_UNDO = SDL_SCANCODE_UNDO;
-static const int SCANCODE_CUT = SDL_SCANCODE_CUT;
-static const int SCANCODE_COPY = SDL_SCANCODE_COPY;
-static const int SCANCODE_PASTE = SDL_SCANCODE_PASTE;
-static const int SCANCODE_FIND = SDL_SCANCODE_FIND;
-static const int SCANCODE_MUTE = SDL_SCANCODE_MUTE;
-static const int SCANCODE_VOLUMEUP = SDL_SCANCODE_VOLUMEUP;
-static const int SCANCODE_VOLUMEDOWN = SDL_SCANCODE_VOLUMEDOWN;
-static const int SCANCODE_KP_COMMA = SDL_SCANCODE_KP_COMMA;
-static const int SCANCODE_KP_EQUALSAS400 = SDL_SCANCODE_KP_EQUALSAS400;
-static const int SCANCODE_INTERNATIONAL1 = SDL_SCANCODE_INTERNATIONAL1;
-static const int SCANCODE_INTERNATIONAL2 = SDL_SCANCODE_INTERNATIONAL2;
-static const int SCANCODE_INTERNATIONAL3 = SDL_SCANCODE_INTERNATIONAL3;
-static const int SCANCODE_INTERNATIONAL4 = SDL_SCANCODE_INTERNATIONAL4;
-static const int SCANCODE_INTERNATIONAL5 = SDL_SCANCODE_INTERNATIONAL5;
-static const int SCANCODE_INTERNATIONAL6 = SDL_SCANCODE_INTERNATIONAL6;
-static const int SCANCODE_INTERNATIONAL7 = SDL_SCANCODE_INTERNATIONAL7;
-static const int SCANCODE_INTERNATIONAL8 = SDL_SCANCODE_INTERNATIONAL8;
-static const int SCANCODE_INTERNATIONAL9 = SDL_SCANCODE_INTERNATIONAL9;
-static const int SCANCODE_LANG1 = SDL_SCANCODE_LANG1;
-static const int SCANCODE_LANG2 = SDL_SCANCODE_LANG2;
-static const int SCANCODE_LANG3 = SDL_SCANCODE_LANG3;
-static const int SCANCODE_LANG4 = SDL_SCANCODE_LANG4;
-static const int SCANCODE_LANG5 = SDL_SCANCODE_LANG5;
-static const int SCANCODE_LANG6 = SDL_SCANCODE_LANG6;
-static const int SCANCODE_LANG7 = SDL_SCANCODE_LANG7;
-static const int SCANCODE_LANG8 = SDL_SCANCODE_LANG8;
-static const int SCANCODE_LANG9 = SDL_SCANCODE_LANG9;
-static const int SCANCODE_ALTERASE = SDL_SCANCODE_ALTERASE;
-static const int SCANCODE_SYSREQ = SDL_SCANCODE_SYSREQ;
-static const int SCANCODE_CANCEL = SDL_SCANCODE_CANCEL;
-static const int SCANCODE_CLEAR = SDL_SCANCODE_CLEAR;
-static const int SCANCODE_PRIOR = SDL_SCANCODE_PRIOR;
-static const int SCANCODE_RETURN2 = SDL_SCANCODE_RETURN2;
-static const int SCANCODE_SEPARATOR = SDL_SCANCODE_SEPARATOR;
-static const int SCANCODE_OUT = SDL_SCANCODE_OUT;
-static const int SCANCODE_OPER = SDL_SCANCODE_OPER;
-static const int SCANCODE_CLEARAGAIN = SDL_SCANCODE_CLEARAGAIN;
-static const int SCANCODE_CRSEL = SDL_SCANCODE_CRSEL;
-static const int SCANCODE_EXSEL = SDL_SCANCODE_EXSEL;
-static const int SCANCODE_KP_00 = SDL_SCANCODE_KP_00;
-static const int SCANCODE_KP_000 = SDL_SCANCODE_KP_000;
-static const int SCANCODE_THOUSANDSSEPARATOR = SDL_SCANCODE_THOUSANDSSEPARATOR;
-static const int SCANCODE_DECIMALSEPARATOR = SDL_SCANCODE_DECIMALSEPARATOR;
-static const int SCANCODE_CURRENCYUNIT = SDL_SCANCODE_CURRENCYUNIT;
-static const int SCANCODE_CURRENCYSUBUNIT = SDL_SCANCODE_CURRENCYSUBUNIT;
-static const int SCANCODE_KP_LEFTPAREN = SDL_SCANCODE_KP_LEFTPAREN;
-static const int SCANCODE_KP_RIGHTPAREN = SDL_SCANCODE_KP_RIGHTPAREN;
-static const int SCANCODE_KP_LEFTBRACE = SDL_SCANCODE_KP_LEFTBRACE;
-static const int SCANCODE_KP_RIGHTBRACE = SDL_SCANCODE_KP_RIGHTBRACE;
-static const int SCANCODE_KP_TAB = SDL_SCANCODE_KP_TAB;
-static const int SCANCODE_KP_BACKSPACE = SDL_SCANCODE_KP_BACKSPACE;
-static const int SCANCODE_KP_A = SDL_SCANCODE_KP_A;
-static const int SCANCODE_KP_B = SDL_SCANCODE_KP_B;
-static const int SCANCODE_KP_C = SDL_SCANCODE_KP_C;
-static const int SCANCODE_KP_D = SDL_SCANCODE_KP_D;
-static const int SCANCODE_KP_E = SDL_SCANCODE_KP_E;
-static const int SCANCODE_KP_F = SDL_SCANCODE_KP_F;
-static const int SCANCODE_KP_XOR = SDL_SCANCODE_KP_XOR;
-static const int SCANCODE_KP_POWER = SDL_SCANCODE_KP_POWER;
-static const int SCANCODE_KP_PERCENT = SDL_SCANCODE_KP_PERCENT;
-static const int SCANCODE_KP_LESS = SDL_SCANCODE_KP_LESS;
-static const int SCANCODE_KP_GREATER = SDL_SCANCODE_KP_GREATER;
-static const int SCANCODE_KP_AMPERSAND = SDL_SCANCODE_KP_AMPERSAND;
-static const int SCANCODE_KP_DBLAMPERSAND = SDL_SCANCODE_KP_DBLAMPERSAND;
-static const int SCANCODE_KP_VERTICALBAR = SDL_SCANCODE_KP_VERTICALBAR;
-static const int SCANCODE_KP_DBLVERTICALBAR = SDL_SCANCODE_KP_DBLVERTICALBAR;
-static const int SCANCODE_KP_COLON = SDL_SCANCODE_KP_COLON;
-static const int SCANCODE_KP_HASH = SDL_SCANCODE_KP_HASH;
-static const int SCANCODE_KP_SPACE = SDL_SCANCODE_KP_SPACE;
-static const int SCANCODE_KP_AT = SDL_SCANCODE_KP_AT;
-static const int SCANCODE_KP_EXCLAM = SDL_SCANCODE_KP_EXCLAM;
-static const int SCANCODE_KP_MEMSTORE = SDL_SCANCODE_KP_MEMSTORE;
-static const int SCANCODE_KP_MEMRECALL = SDL_SCANCODE_KP_MEMRECALL;
-static const int SCANCODE_KP_MEMCLEAR = SDL_SCANCODE_KP_MEMCLEAR;
-static const int SCANCODE_KP_MEMADD = SDL_SCANCODE_KP_MEMADD;
-static const int SCANCODE_KP_MEMSUBTRACT = SDL_SCANCODE_KP_MEMSUBTRACT;
-static const int SCANCODE_KP_MEMMULTIPLY = SDL_SCANCODE_KP_MEMMULTIPLY;
-static const int SCANCODE_KP_MEMDIVIDE = SDL_SCANCODE_KP_MEMDIVIDE;
-static const int SCANCODE_KP_PLUSMINUS = SDL_SCANCODE_KP_PLUSMINUS;
-static const int SCANCODE_KP_CLEAR = SDL_SCANCODE_KP_CLEAR;
-static const int SCANCODE_KP_CLEARENTRY = SDL_SCANCODE_KP_CLEARENTRY;
-static const int SCANCODE_KP_BINARY = SDL_SCANCODE_KP_BINARY;
-static const int SCANCODE_KP_OCTAL = SDL_SCANCODE_KP_OCTAL;
-static const int SCANCODE_KP_DECIMAL = SDL_SCANCODE_KP_DECIMAL;
-static const int SCANCODE_KP_HEXADECIMAL = SDL_SCANCODE_KP_HEXADECIMAL;
-static const int SCANCODE_LCTRL = SDL_SCANCODE_LCTRL;
-static const int SCANCODE_LSHIFT = SDL_SCANCODE_LSHIFT;
-static const int SCANCODE_LALT = SDL_SCANCODE_LALT;
-static const int SCANCODE_LGUI = SDL_SCANCODE_LGUI;
-static const int SCANCODE_RCTRL = SDL_SCANCODE_RCTRL;
-static const int SCANCODE_RSHIFT = SDL_SCANCODE_RSHIFT;
-static const int SCANCODE_RALT = SDL_SCANCODE_RALT;
-static const int SCANCODE_RGUI = SDL_SCANCODE_RGUI;
-static const int SCANCODE_MODE = SDL_SCANCODE_MODE;
-static const int SCANCODE_AUDIONEXT = SDL_SCANCODE_AUDIONEXT;
-static const int SCANCODE_AUDIOPREV = SDL_SCANCODE_AUDIOPREV;
-static const int SCANCODE_AUDIOSTOP = SDL_SCANCODE_AUDIOSTOP;
-static const int SCANCODE_AUDIOPLAY = SDL_SCANCODE_AUDIOPLAY;
-static const int SCANCODE_AUDIOMUTE = SDL_SCANCODE_AUDIOMUTE;
-static const int SCANCODE_MEDIASELECT = SDL_SCANCODE_MEDIASELECT;
-static const int SCANCODE_WWW = SDL_SCANCODE_WWW;
-static const int SCANCODE_MAIL = SDL_SCANCODE_MAIL;
-static const int SCANCODE_CALCULATOR = SDL_SCANCODE_CALCULATOR;
-static const int SCANCODE_COMPUTER = SDL_SCANCODE_COMPUTER;
-static const int SCANCODE_AC_SEARCH = SDL_SCANCODE_AC_SEARCH;
-static const int SCANCODE_AC_HOME = SDL_SCANCODE_AC_HOME;
-static const int SCANCODE_AC_BACK = SDL_SCANCODE_AC_BACK;
-static const int SCANCODE_AC_FORWARD = SDL_SCANCODE_AC_FORWARD;
-static const int SCANCODE_AC_STOP = SDL_SCANCODE_AC_STOP;
-static const int SCANCODE_AC_REFRESH = SDL_SCANCODE_AC_REFRESH;
-static const int SCANCODE_AC_BOOKMARKS = SDL_SCANCODE_AC_BOOKMARKS;
-static const int SCANCODE_BRIGHTNESSDOWN = SDL_SCANCODE_BRIGHTNESSDOWN;
-static const int SCANCODE_BRIGHTNESSUP = SDL_SCANCODE_BRIGHTNESSUP;
-static const int SCANCODE_DISPLAYSWITCH = SDL_SCANCODE_DISPLAYSWITCH;
-static const int SCANCODE_KBDILLUMTOGGLE = SDL_SCANCODE_KBDILLUMTOGGLE;
-static const int SCANCODE_KBDILLUMDOWN = SDL_SCANCODE_KBDILLUMDOWN;
-static const int SCANCODE_KBDILLUMUP = SDL_SCANCODE_KBDILLUMUP;
-static const int SCANCODE_EJECT = SDL_SCANCODE_EJECT;
-static const int SCANCODE_SLEEP = SDL_SCANCODE_SLEEP;
-static const int SCANCODE_APP1 = SDL_SCANCODE_APP1;
-static const int SCANCODE_APP2 = SDL_SCANCODE_APP2;
-
-static const int HAT_CENTER = SDL_HAT_CENTERED;
-static const int HAT_UP = SDL_HAT_UP;
-static const int HAT_RIGHT = SDL_HAT_RIGHT;
-static const int HAT_DOWN = SDL_HAT_DOWN;
-static const int HAT_LEFT = SDL_HAT_LEFT;
-
-static const int CONTROLLER_BUTTON_A = SDL_CONTROLLER_BUTTON_A;
-static const int CONTROLLER_BUTTON_B = SDL_CONTROLLER_BUTTON_B;
-static const int CONTROLLER_BUTTON_X = SDL_CONTROLLER_BUTTON_X;
-static const int CONTROLLER_BUTTON_Y = SDL_CONTROLLER_BUTTON_Y;
-static const int CONTROLLER_BUTTON_BACK = SDL_CONTROLLER_BUTTON_BACK;
-static const int CONTROLLER_BUTTON_GUIDE = SDL_CONTROLLER_BUTTON_GUIDE;
-static const int CONTROLLER_BUTTON_START = SDL_CONTROLLER_BUTTON_START;
-static const int CONTROLLER_BUTTON_LEFTSTICK = SDL_CONTROLLER_BUTTON_LEFTSTICK;
-static const int CONTROLLER_BUTTON_RIGHTSTICK = SDL_CONTROLLER_BUTTON_RIGHTSTICK;
-static const int CONTROLLER_BUTTON_LEFTSHOULDER = SDL_CONTROLLER_BUTTON_LEFTSHOULDER;
-static const int CONTROLLER_BUTTON_RIGHTSHOULDER = SDL_CONTROLLER_BUTTON_RIGHTSHOULDER;
-static const int CONTROLLER_BUTTON_DPAD_UP = SDL_CONTROLLER_BUTTON_DPAD_UP;
-static const int CONTROLLER_BUTTON_DPAD_DOWN = SDL_CONTROLLER_BUTTON_DPAD_DOWN;
-static const int CONTROLLER_BUTTON_DPAD_LEFT = SDL_CONTROLLER_BUTTON_DPAD_LEFT;
-static const int CONTROLLER_BUTTON_DPAD_RIGHT = SDL_CONTROLLER_BUTTON_DPAD_RIGHT;
-
-static const int CONTROLLER_AXIS_LEFTX = SDL_CONTROLLER_AXIS_LEFTX;
-static const int CONTROLLER_AXIS_LEFTY = SDL_CONTROLLER_AXIS_LEFTY;
-static const int CONTROLLER_AXIS_RIGHTX = SDL_CONTROLLER_AXIS_RIGHTX;
-static const int CONTROLLER_AXIS_RIGHTY = SDL_CONTROLLER_AXIS_RIGHTY;
-static const int CONTROLLER_AXIS_TRIGGERLEFT = SDL_CONTROLLER_AXIS_TRIGGERLEFT;
-static const int CONTROLLER_AXIS_TRIGGERRIGHT = SDL_CONTROLLER_AXIS_TRIGGERRIGHT;
-
-=======
->>>>>>> a144206e
-}
+//
+// Copyright (c) 2008-2018 the Urho3D project.
+//
+// Permission is hereby granted, free of charge, to any person obtaining a copy
+// of this software and associated documentation files (the "Software"), to deal
+// in the Software without restriction, including without limitation the rights
+// to use, copy, modify, merge, publish, distribute, sublicense, and/or sell
+// copies of the Software, and to permit persons to whom the Software is
+// furnished to do so, subject to the following conditions:
+//
+// The above copyright notice and this permission notice shall be included in
+// all copies or substantial portions of the Software.
+//
+// THE SOFTWARE IS PROVIDED "AS IS", WITHOUT WARRANTY OF ANY KIND, EXPRESS OR
+// IMPLIED, INCLUDING BUT NOT LIMITED TO THE WARRANTIES OF MERCHANTABILITY,
+// FITNESS FOR A PARTICULAR PURPOSE AND NONINFRINGEMENT. IN NO EVENT SHALL THE
+// AUTHORS OR COPYRIGHT HOLDERS BE LIABLE FOR ANY CLAIM, DAMAGES OR OTHER
+// LIABILITY, WHETHER IN AN ACTION OF CONTRACT, TORT OR OTHERWISE, ARISING FROM,
+// OUT OF OR IN CONNECTION WITH THE SOFTWARE OR THE USE OR OTHER DEALINGS IN
+// THE SOFTWARE.
+//
+
+#pragma once
+
+#include "../Core/Object.h"
+#include "../Input/InputConstants.h"
+
+
+namespace Urho3D
+{
+
+/// Mouse button pressed.
+URHO3D_EVENT(E_MOUSEBUTTONDOWN, MouseButtonDown)
+{
+    URHO3D_PARAM(P_BUTTON, Button);                // int
+    URHO3D_PARAM(P_BUTTONS, Buttons);              // int
+    URHO3D_PARAM(P_QUALIFIERS, Qualifiers);        // int
+}
+
+/// Mouse button released.
+URHO3D_EVENT(E_MOUSEBUTTONUP, MouseButtonUp)
+{
+    URHO3D_PARAM(P_BUTTON, Button);                // int
+    URHO3D_PARAM(P_BUTTONS, Buttons);              // int
+    URHO3D_PARAM(P_QUALIFIERS, Qualifiers);        // int
+}
+
+/// Mouse moved.
+URHO3D_EVENT(E_MOUSEMOVE, MouseMove)
+{
+    URHO3D_PARAM(P_X, X);                          // int (only when mouse visible)
+    URHO3D_PARAM(P_Y, Y);                          // int (only when mouse visible)
+    URHO3D_PARAM(P_DX, DX);                        // int
+    URHO3D_PARAM(P_DY, DY);                        // int
+    URHO3D_PARAM(P_BUTTONS, Buttons);              // int
+    URHO3D_PARAM(P_QUALIFIERS, Qualifiers);        // int
+}
+
+/// Mouse wheel moved.
+URHO3D_EVENT(E_MOUSEWHEEL, MouseWheel)
+{
+    URHO3D_PARAM(P_WHEEL, Wheel);                  // int
+    URHO3D_PARAM(P_BUTTONS, Buttons);              // int
+    URHO3D_PARAM(P_QUALIFIERS, Qualifiers);        // int
+}
+
+/// Key pressed.
+URHO3D_EVENT(E_KEYDOWN, KeyDown)
+{
+    URHO3D_PARAM(P_KEY, Key);                      // int
+    URHO3D_PARAM(P_SCANCODE, Scancode);            // int
+    URHO3D_PARAM(P_BUTTONS, Buttons);              // int
+    URHO3D_PARAM(P_QUALIFIERS, Qualifiers);        // int
+    URHO3D_PARAM(P_REPEAT, Repeat);                // bool
+}
+
+/// Key released.
+URHO3D_EVENT(E_KEYUP, KeyUp)
+{
+    URHO3D_PARAM(P_KEY, Key);                      // int
+    URHO3D_PARAM(P_SCANCODE, Scancode);            // int
+    URHO3D_PARAM(P_BUTTONS, Buttons);              // int
+    URHO3D_PARAM(P_QUALIFIERS, Qualifiers);        // int
+}
+
+/// Text input event.
+URHO3D_EVENT(E_TEXTINPUT, TextInput)
+{
+    URHO3D_PARAM(P_TEXT, Text);                    // String
+}
+
+/// Text editing event.
+URHO3D_EVENT(E_TEXTEDITING, TextEditing)
+{
+    URHO3D_PARAM(P_COMPOSITION, Composition);      // String
+    URHO3D_PARAM(P_CURSOR, Cursor);                // int
+    URHO3D_PARAM(P_SELECTION_LENGTH, SelectionLength);  // int
+}
+
+/// Joystick connected.
+URHO3D_EVENT(E_JOYSTICKCONNECTED, JoystickConnected)
+{
+    URHO3D_PARAM(P_JOYSTICKID, JoystickID);        // int
+}
+
+/// Joystick disconnected.
+URHO3D_EVENT(E_JOYSTICKDISCONNECTED, JoystickDisconnected)
+{
+    URHO3D_PARAM(P_JOYSTICKID, JoystickID);        // int
+}
+
+/// Joystick button pressed.
+URHO3D_EVENT(E_JOYSTICKBUTTONDOWN, JoystickButtonDown)
+{
+    URHO3D_PARAM(P_JOYSTICKID, JoystickID);        // int
+    URHO3D_PARAM(P_BUTTON, Button);                // int
+}
+
+/// Joystick button released.
+URHO3D_EVENT(E_JOYSTICKBUTTONUP, JoystickButtonUp)
+{
+    URHO3D_PARAM(P_JOYSTICKID, JoystickID);        // int
+    URHO3D_PARAM(P_BUTTON, Button);                // int
+}
+
+/// Joystick axis moved.
+URHO3D_EVENT(E_JOYSTICKAXISMOVE, JoystickAxisMove)
+{
+    URHO3D_PARAM(P_JOYSTICKID, JoystickID);        // int
+    URHO3D_PARAM(P_AXIS, Button);                  // int
+    URHO3D_PARAM(P_POSITION, Position);            // float
+}
+
+/// Joystick POV hat moved.
+URHO3D_EVENT(E_JOYSTICKHATMOVE, JoystickHatMove)
+{
+    URHO3D_PARAM(P_JOYSTICKID, JoystickID);        // int
+    URHO3D_PARAM(P_HAT, Button);                   // int
+    URHO3D_PARAM(P_POSITION, Position);            // int
+}
+
+/// Finger pressed on the screen.
+URHO3D_EVENT(E_TOUCHBEGIN, TouchBegin)
+{
+    URHO3D_PARAM(P_TOUCHID, TouchID);              // int
+    URHO3D_PARAM(P_X, X);                          // int
+    URHO3D_PARAM(P_Y, Y);                          // int
+    URHO3D_PARAM(P_PRESSURE, Pressure);            // float
+}
+
+/// Finger released from the screen.
+URHO3D_EVENT(E_TOUCHEND, TouchEnd)
+{
+    URHO3D_PARAM(P_TOUCHID, TouchID);              // int
+    URHO3D_PARAM(P_X, X);                          // int
+    URHO3D_PARAM(P_Y, Y);                          // int
+}
+
+/// Finger moved on the screen.
+URHO3D_EVENT(E_TOUCHMOVE, TouchMove)
+{
+    URHO3D_PARAM(P_TOUCHID, TouchID);              // int
+    URHO3D_PARAM(P_X, X);                          // int
+    URHO3D_PARAM(P_Y, Y);                          // int
+    URHO3D_PARAM(P_DX, DX);                        // int
+    URHO3D_PARAM(P_DY, DY);                        // int
+    URHO3D_PARAM(P_PRESSURE, Pressure);            // float
+}
+
+/// A touch gesture finished recording.
+URHO3D_EVENT(E_GESTURERECORDED, GestureRecorded)
+{
+    URHO3D_PARAM(P_GESTUREID, GestureID);          // unsigned
+}
+
+/// A recognized touch gesture was input by the user.
+URHO3D_EVENT(E_GESTUREINPUT, GestureInput)
+{
+    URHO3D_PARAM(P_GESTUREID, GestureID);          // unsigned
+    URHO3D_PARAM(P_CENTERX, CenterX);              // int
+    URHO3D_PARAM(P_CENTERY, CenterY);              // int
+    URHO3D_PARAM(P_NUMFINGERS, NumFingers);        // int
+    URHO3D_PARAM(P_ERROR, Error);                  // float
+}
+
+/// Pinch/rotate multi-finger touch gesture motion update.
+URHO3D_EVENT(E_MULTIGESTURE, MultiGesture)
+{
+    URHO3D_PARAM(P_CENTERX, CenterX);              // int
+    URHO3D_PARAM(P_CENTERY, CenterY);              // int
+    URHO3D_PARAM(P_NUMFINGERS, NumFingers);        // int
+    URHO3D_PARAM(P_DTHETA, DTheta);                // float (degrees)
+    URHO3D_PARAM(P_DDIST, DDist);                  // float
+}
+
+/// A file was drag-dropped into the application window.
+URHO3D_EVENT(E_DROPFILE, DropFile)
+{
+    URHO3D_PARAM(P_FILENAME, FileName);            // String
+}
+
+/// Application input focus or minimization changed.
+URHO3D_EVENT(E_INPUTFOCUS, InputFocus)
+{
+    URHO3D_PARAM(P_FOCUS, Focus);                  // bool
+    URHO3D_PARAM(P_MINIMIZED, Minimized);          // bool
+}
+
+/// OS mouse cursor visibility changed.
+URHO3D_EVENT(E_MOUSEVISIBLECHANGED, MouseVisibleChanged)
+{
+    URHO3D_PARAM(P_VISIBLE, Visible);              // bool
+}
+
+/// Mouse mode changed.
+URHO3D_EVENT(E_MOUSEMODECHANGED, MouseModeChanged)
+{
+    URHO3D_PARAM(P_MODE, Mode);                    // MouseMode
+    URHO3D_PARAM(P_MOUSELOCKED, MouseLocked);      // bool
+}
+
+/// Application exit requested.
+URHO3D_EVENT(E_EXITREQUESTED, ExitRequested)
+{
+}
+
+/// Raw SDL input event.
+URHO3D_EVENT(E_SDLRAWINPUT, SDLRawInput)
+{
+    URHO3D_PARAM(P_SDLEVENT, SDLEvent);           // SDL_Event*
+    URHO3D_PARAM(P_CONSUMED, Consumed);           // bool
+}
+
+/// Input handling begins.
+URHO3D_EVENT(E_INPUTBEGIN, InputBegin)
+{
+}
+
+/// Input handling ends.
+URHO3D_EVENT(E_INPUTEND, InputEnd)
+{
+}
+
+}