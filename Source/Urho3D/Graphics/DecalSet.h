--- conflicted
+++ resolved
@@ -1,4 +1,3 @@
-<<<<<<< HEAD
 //
 // Copyright (c) 2008-2020 the Urho3D project.
 //
@@ -124,6 +123,7 @@
     /// Destruct.
     ~DecalSet() override;
     /// Register object factory.
+    /// @nobind
     static void RegisterObject(Context* context);
 
     /// Apply attribute changes that can not be applied immediately. Called after scene load or a network update.
@@ -276,272 +276,4 @@
     bool subscribed_;
 };
 
-}
-=======
-//
-// Copyright (c) 2008-2020 the Urho3D project.
-//
-// Permission is hereby granted, free of charge, to any person obtaining a copy
-// of this software and associated documentation files (the "Software"), to deal
-// in the Software without restriction, including without limitation the rights
-// to use, copy, modify, merge, publish, distribute, sublicense, and/or sell
-// copies of the Software, and to permit persons to whom the Software is
-// furnished to do so, subject to the following conditions:
-//
-// The above copyright notice and this permission notice shall be included in
-// all copies or substantial portions of the Software.
-//
-// THE SOFTWARE IS PROVIDED "AS IS", WITHOUT WARRANTY OF ANY KIND, EXPRESS OR
-// IMPLIED, INCLUDING BUT NOT LIMITED TO THE WARRANTIES OF MERCHANTABILITY,
-// FITNESS FOR A PARTICULAR PURPOSE AND NONINFRINGEMENT. IN NO EVENT SHALL THE
-// AUTHORS OR COPYRIGHT HOLDERS BE LIABLE FOR ANY CLAIM, DAMAGES OR OTHER
-// LIABILITY, WHETHER IN AN ACTION OF CONTRACT, TORT OR OTHERWISE, ARISING FROM,
-// OUT OF OR IN CONNECTION WITH THE SOFTWARE OR THE USE OR OTHER DEALINGS IN
-// THE SOFTWARE.
-//
-
-#pragma once
-
-#include "../Container/List.h"
-#include "../Graphics/Drawable.h"
-#include "../Graphics/Skeleton.h"
-#include "../Math/Frustum.h"
-
-namespace Urho3D
-{
-
-class IndexBuffer;
-class VertexBuffer;
-
-/// %Decal vertex.
-struct DecalVertex
-{
-    /// Construct with defaults.
-    DecalVertex() = default;
-
-    /// Construct with position and normal.
-    DecalVertex(const Vector3& position, const Vector3& normal) :
-        position_(position),
-        normal_(normal)
-    {
-    }
-
-    /// Construct with position, normal and skinning information.
-    DecalVertex(const Vector3& position, const Vector3& normal, const float* blendWeights, const unsigned char* blendIndices) :
-        position_(position),
-        normal_(normal)
-    {
-        for (unsigned i = 0; i < 4; ++i)
-        {
-            blendWeights_[i] = blendWeights[i];
-            blendIndices_[i] = blendIndices[i];
-        }
-    }
-
-    /// Position.
-    Vector3 position_;
-    /// Normal.
-    Vector3 normal_;
-    /// Texture coordinates.
-    Vector2 texCoord_;
-    /// Tangent.
-    Vector4 tangent_;
-    /// Blend weights.
-    float blendWeights_[4]{};
-    /// Blend indices.
-    unsigned char blendIndices_[4]{};
-};
-
-/// One decal in a decal set.
-struct Decal
-{
-    /// Construct with defaults.
-    Decal() :
-        timer_(0.0f),
-        timeToLive_(0.0f)
-    {
-    }
-
-    /// Add a vertex.
-    void AddVertex(const DecalVertex& vertex);
-    /// Calculate local-space bounding box.
-    void CalculateBoundingBox();
-
-    /// Decal age timer.
-    float timer_;
-    /// Maximum time to live in seconds (0 = infinite).
-    float timeToLive_;
-    /// Local-space bounding box.
-    BoundingBox boundingBox_;
-    /// Decal vertices.
-    PODVector<DecalVertex> vertices_;
-    /// Decal indices.
-    PODVector<unsigned short> indices_;
-};
-
-/// %Decal renderer component.
-class URHO3D_API DecalSet : public Drawable
-{
-    URHO3D_OBJECT(DecalSet, Drawable);
-
-public:
-    /// Construct.
-    explicit DecalSet(Context* context);
-    /// Destruct.
-    ~DecalSet() override;
-    /// Register object factory.
-    /// @nobind
-    static void RegisterObject(Context* context);
-
-    /// Apply attribute changes that can not be applied immediately. Called after scene load or a network update.
-    void ApplyAttributes() override;
-    /// Handle enabled/disabled state change.
-    void OnSetEnabled() override;
-    /// Process octree raycast. May be called from a worker thread.
-    void ProcessRayQuery(const RayOctreeQuery& query, PODVector<RayQueryResult>& results) override;
-    /// Calculate distance and prepare batches for rendering. May be called from worker thread(s), possibly re-entrantly.
-    void UpdateBatches(const FrameInfo& frame) override;
-    /// Prepare geometry for rendering. Called from a worker thread if possible (no GPU update).
-    void UpdateGeometry(const FrameInfo& frame) override;
-    /// Return whether a geometry update is necessary, and if it can happen in a worker thread.
-    UpdateGeometryType GetUpdateGeometryType() override;
-
-    /// Set material. The material should use a small negative depth bias to avoid Z-fighting.
-    /// @property
-    void SetMaterial(Material* material);
-    /// Set maximum number of decal vertices.
-    /// @property
-    void SetMaxVertices(unsigned num);
-    /// Set maximum number of decal vertex indices.
-    /// @property
-    void SetMaxIndices(unsigned num);
-    /// Set whether to optimize GPU buffer sizes according to current amount of decals. Default false, which will size the buffers according to the maximum vertices/indices. When true, buffers will be reallocated whenever decals are added/removed, which can be worse for performance.
-    /// @property
-    void SetOptimizeBufferSize(bool enable);
-    /// Add a decal at world coordinates, using a target drawable's geometry for reference. If the decal needs to move with the target, the decal component should be created to the target's node. Return true if successful.
-    bool AddDecal(Drawable* target, const Vector3& worldPosition, const Quaternion& worldRotation, float size, float aspectRatio,
-        float depth, const Vector2& topLeftUV, const Vector2& bottomRightUV, float timeToLive = 0.0f, float normalCutoff = 0.1f,
-        unsigned subGeometry = M_MAX_UNSIGNED);
-    /// Remove n oldest decals.
-    void RemoveDecals(unsigned num);
-    /// Remove all decals.
-    void RemoveAllDecals();
-
-    /// Return material.
-    /// @property
-    Material* GetMaterial() const;
-
-    /// Return number of decals.
-    /// @property
-    unsigned GetNumDecals() const { return decals_.Size(); }
-
-    /// Retur number of vertices in the decals.
-    /// @property
-    unsigned GetNumVertices() const { return numVertices_; }
-
-    /// Retur number of vertex indices in the decals.
-    /// @property
-    unsigned GetNumIndices() const { return numIndices_; }
-
-    /// Return maximum number of decal vertices.
-    /// @property
-    unsigned GetMaxVertices() const { return maxVertices_; }
-
-    /// Return maximum number of decal vertex indices.
-    /// @property
-    unsigned GetMaxIndices() const { return maxIndices_; }
-
-    /// Return whether is optimizing GPU buffer sizes according to current amount of decals.
-    /// @property
-    bool GetOptimizeBufferSize() const { return optimizeBufferSize_; }
-
-    /// Set material attribute.
-    void SetMaterialAttr(const ResourceRef& value);
-    /// Set decals attribute.
-    void SetDecalsAttr(const PODVector<unsigned char>& value);
-    /// Return material attribute.
-    ResourceRef GetMaterialAttr() const;
-    /// Return decals attribute.
-    PODVector<unsigned char> GetDecalsAttr() const;
-
-protected:
-    /// Recalculate the world-space bounding box.
-    void OnWorldBoundingBoxUpdate() override;
-    /// Handle node transform being dirtied.
-    void OnMarkedDirty(Node* node) override;
-
-private:
-    /// Get triangle faces from the target geometry.
-    void GetFaces(Vector<PODVector<DecalVertex> >& faces, Drawable* target, unsigned batchIndex, const Frustum& frustum,
-        const Vector3& decalNormal, float normalCutoff);
-    /// Get triangle face from the target geometry.
-    void GetFace
-        (Vector<PODVector<DecalVertex> >& faces, Drawable* target, unsigned batchIndex, unsigned i0, unsigned i1, unsigned i2,
-            const unsigned char* positionData, const unsigned char* normalData, const unsigned char* skinningData,
-            unsigned positionStride, unsigned normalStride, unsigned skinningStride, const Frustum& frustum,
-            const Vector3& decalNormal, float normalCutoff);
-    /// Get bones referenced by skinning data and remap the skinning indices. Return true if successful.
-    bool GetBones(Drawable* target, unsigned batchIndex, const float* blendWeights, const unsigned char* blendIndices,
-        unsigned char* newBlendIndices);
-    /// Calculate UV coordinates for the decal.
-    void CalculateUVs
-        (Decal& decal, const Matrix3x4& view, const Matrix4& projection, const Vector2& topLeftUV, const Vector2& bottomRightUV);
-    /// Transform decal's vertices from the target geometry to the decal set local space.
-    void TransformVertices(Decal& decal, const Matrix3x4& transform);
-    /// Remove a decal by iterator and return iterator to the next decal.
-    List<Decal>::Iterator RemoveDecal(List<Decal>::Iterator i);
-    /// Mark decals and the bounding box dirty.
-    void MarkDecalsDirty();
-    /// Recalculate the local-space bounding box.
-    void CalculateBoundingBox();
-    /// Rewrite decal vertex and index buffers.
-    void UpdateBuffers();
-    /// Recalculate skinning.
-    void UpdateSkinning();
-    /// Update the batch (geometry type, shader data).
-    void UpdateBatch();
-    /// Find bones after loading.
-    void AssignBoneNodes();
-    /// Subscribe/unsubscribe from scene post-update as necessary.
-    void UpdateEventSubscription(bool checkAllDecals);
-    /// Handle scene post-update event.
-    void HandleScenePostUpdate(StringHash eventType, VariantMap& eventData);
-
-    /// Geometry.
-    SharedPtr<Geometry> geometry_;
-    /// Vertex buffer.
-    SharedPtr<VertexBuffer> vertexBuffer_;
-    /// Index buffer.
-    SharedPtr<IndexBuffer> indexBuffer_;
-    /// Decals.
-    List<Decal> decals_;
-    /// Bones used for skinned decals.
-    Vector<Bone> bones_;
-    /// Skinning matrices.
-    PODVector<Matrix3x4> skinMatrices_;
-    /// Vertices in the current decals.
-    unsigned numVertices_;
-    /// Indices in the current decals.
-    unsigned numIndices_;
-    /// Maximum vertices.
-    unsigned maxVertices_;
-    /// Maximum indices.
-    unsigned maxIndices_;
-    /// Optimize buffer sizes flag.
-    bool optimizeBufferSize_;
-    /// Skinned mode flag.
-    bool skinned_;
-    /// Vertex buffer needs rewrite / resizing flag.
-    bool bufferDirty_;
-    /// Bounding box needs update flag.
-    bool boundingBoxDirty_;
-    /// Skinning dirty flag.
-    bool skinningDirty_;
-    /// Bone nodes assignment pending flag.
-    bool assignBonesPending_;
-    /// Subscribed to scene post update event flag.
-    bool subscribed_;
-};
-
-}
->>>>>>> fff115a0
+}