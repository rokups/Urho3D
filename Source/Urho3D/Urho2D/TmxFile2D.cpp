--- conflicted
+++ resolved
@@ -454,15 +454,10 @@
         return false;
 
     XMLElement rootElem = loadXMLFile_->GetRoot("map");
-<<<<<<< HEAD
     ea::string version = rootElem.GetAttribute("version");
-    if (version != "1.0")
-=======
-    String version = rootElem.GetAttribute("version");
-    if (!version.StartsWith("1."))
->>>>>>> 72e23423
-    {
-        URHO3D_LOGERRORF("Invalid TMX version: %s", version.CString());
+    if (!version.starts_with("1."))
+    {
+        URHO3D_LOGERRORF("Invalid TMX version: %s", version.c_str());
         return false;
     }
 
